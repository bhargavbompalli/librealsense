# Windows 8.1 & Windows 10 Installation

**Note:** Due to the USB 3.0 translation layer between native hardware and virtual machine, the librealsense team does not recommend or support installation in a VM.

<<<<<<< HEAD
librealsense can be compiled on Windows using CMake and Visual Studio 2015:
![Windows CMake](./img/windows_cmake.png)
=======
librealsense shall be built on Windows using CMake and Visual Studio 2015:  
(MSVC2013 and older are not compatible with the C++11 features set).
![Windows CMake](./windows_cmake.png)

>>>>>>> 5c0fd588
Don't forget to check `BUILD_EXAMPLES` if you wish to use librealsense samples.

### Enabling per-frame metadata:
Prerequisites:
-  Metadata support is available starting with Windows 10 build 1607 (RedStone1)
- WinSDK ver 10 (10.0.15063)
- A Registry key for metadata buffering shall be manually created.  

#### Installation:
- Verifying OS version:
 - Run "winver" command from desktop/terminal - "Version 1607" or later is expected.  
 ![winver](./winver_Win10.png)


- Installing WinSDK ver10:
 - Navigate to "Control Panel" -> "Programs and Features"
 - Double-click on "Microsoft Visual Studio" and select "Modify"
 - Check that SDK version 10.0.10586 or later is present, install if needed:    
 ![winsdk](./WinSDK_10.0.10586.png)


- Registering Intel® RealSense™ device for metadata:
Windows OS requires a dedicated registry entry to be present for each unique video device in order to provide metadata support
  - Connect Intel® RealSense™ device to the host
  - Navigate to "Control Panel" -> "Device Manager"
  - Browse for Intel® RealSense™ devices
  - Select the first device from the list, e.g. `Intel® RealSense™ Camera SR300 Depth` (Step 1)
  - Find its path (Step 2) and additional interfaces (Step 3)

    ![win_dev_master_interface](./win_device_interface.png)
    ![win_dev_master_interface](./win_device_sibling_interfaces.png)
  - Modify Registry
    - For each interface (Steps 2 and 3) perform
      - Using Registry Editing tool such as "regedit" navigate to	`HKLM\SYSTEM\CurrentControlSet\Control\DeviceClasses\{e5323777-f976-4f5b-9b55-b94699c46e44}` branch (Step 1)
      - Browse into the subdirectory with the name identical to the `Device instance path` obtained from the previous step
      - Expand the entry into `#GLOBAL` -> `Device Parameters` (Step 2)
      - Add `DWORD 32bit` value named `MetadataBufferSizeInKB0` with value 4 (Step 3)
      ![win_md_reg_key](./win_md_reg_key.png)  

      - Repeat the last two steps for   
      `HKLM\SYSTEM\CurrentControlSet\Control\DeviceClasses\{65E8773D-8F56-11D0-A3B9-00A0C9223196}` branch
- Repeat the procedure for all the additional RealSense devices (e.g `Intel® RealSense™ Camera SR300 RGB`)

#### Compilation:

During compilation the library will automatically detect and enable/disable metadata functionality according to the WinSDK version selected.
In case the active WinSDK doesn't provide for metadata, the compilation will complete successfully, but the user will be notified that the build does not include metadata.
The user may alter the policy and require that the metadata block will be always included regardless of the active WinSDK by enabling `ENFORCE_METADATA` Cmake option.
When set, the compiler will check for target platform version, and actively interrupt the build if the found version is below 10.0.10586.

When WinSDK10 is installed, CMake will automatically create MSVC project files targeted for the active platform (WinSDK8.1/10). In case it fails to select the required version correctly, it can be manually altered by retargetting the solution for the proper WinSDK version:
![win_retarget_platform](./win_retarget_platform.png)



## Additional Info
**Note:** When working on Windows 8.1, make sure you have [KB3075872](https://support.microsoft.com/en-us/kb/3075872) and [KB2919355](https://support.microsoft.com/en-us/kb/2919355) installed. These patches are addressing issues with 8.1 video drivers, resolved in Windows 10.<|MERGE_RESOLUTION|>--- conflicted
+++ resolved
@@ -2,15 +2,10 @@
 
 **Note:** Due to the USB 3.0 translation layer between native hardware and virtual machine, the librealsense team does not recommend or support installation in a VM.
 
-<<<<<<< HEAD
-librealsense can be compiled on Windows using CMake and Visual Studio 2015:
-![Windows CMake](./img/windows_cmake.png)
-=======
 librealsense shall be built on Windows using CMake and Visual Studio 2015:  
 (MSVC2013 and older are not compatible with the C++11 features set).
 ![Windows CMake](./windows_cmake.png)
 
->>>>>>> 5c0fd588
 Don't forget to check `BUILD_EXAMPLES` if you wish to use librealsense samples.
 
 ### Enabling per-frame metadata:

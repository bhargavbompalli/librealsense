--- conflicted
+++ resolved
@@ -32,23 +32,13 @@
         switch( info.status )
         {
         case eprosima::fastrtps::rtps::ParticipantDiscoveryInfo::DISCOVERED_PARTICIPANT:
-<<<<<<< HEAD
             LOG_DEBUG( "participant '" << info.info.m_participantName << "' discovered" );
+            _owner.on_participant_added( info.info.m_guid, info.info.m_participantName.c_str() );
             break;
         case eprosima::fastrtps::rtps::ParticipantDiscoveryInfo::REMOVED_PARTICIPANT:
         case eprosima::fastrtps::rtps::ParticipantDiscoveryInfo::DROPPED_PARTICIPANT:
             LOG_DEBUG( "participant '" << info.info.m_participantName << "' disappeared" );
-=======
-            LOG_DEBUG( "Participant '" << info.info.m_participantName << "' discovered" );
-            if (_owner._on_participant_added)
-                _owner._on_participant_added( info.info.m_guid, info.info.m_participantName.c_str() );
-            break;
-        case eprosima::fastrtps::rtps::ParticipantDiscoveryInfo::REMOVED_PARTICIPANT:
-        case eprosima::fastrtps::rtps::ParticipantDiscoveryInfo::DROPPED_PARTICIPANT:
-            LOG_DEBUG( "Participant '" << info.info.m_participantName << "' disappeared" );
-            if (_owner._on_participant_removed)
-                _owner._on_participant_removed( info.info.m_guid, info.info.m_participantName.c_str() );
->>>>>>> 84e1c137
+            _owner.on_participant_removed( info.info.m_guid, info.info.m_participantName.c_str() );
             break;
         default:
             break;
@@ -61,7 +51,6 @@
         switch( info.status )
         {
         case eprosima::fastrtps::rtps::WriterDiscoveryInfo::DISCOVERED_WRITER:
-<<<<<<< HEAD
             /* Process the case when a new publisher was found in the domain */
             LOG_DEBUG( "new DataWriter (" << info.info.guid() << ") publishing '" << info.info.topicName()
                                           << "' of type '" << info.info.typeName() << "'" );
@@ -72,20 +61,7 @@
             /* Process the case when a publisher was removed from the domain */
             LOG_DEBUG( "DataWriter (" << info.info.guid() << ") publishing '" << info.info.topicName()
                                       << "' of type '" << info.info.typeName() << "' left the domain" );
-            _owner.on_writer_removed( info.info.guid() );
-=======
-            LOG_DEBUG( "New DataWriter (" << info.info.guid() << ") publishing topic '" << info.info.topicName()
-                                          << "' of type '" << info.info.typeName() << "' discovered" );
-            if( _owner._on_writer_added )
-                _owner._on_writer_added( info.info.guid(), info.info.topicName().c_str() );
-            break;
-
-        case eprosima::fastrtps::rtps::WriterDiscoveryInfo::REMOVED_WRITER:
-            LOG_DEBUG( "DataWriter (" << info.info.guid() << ") publishing topic '" << info.info.topicName()
-                                      << "' of type '" << info.info.typeName() << "' removed." );
-            if( _owner._on_writer_removed )
-                _owner._on_writer_removed( info.info.guid(), info.info.topicName().c_str() );
->>>>>>> 84e1c137
+            _owner.on_writer_removed( info.info.guid(), info.info.topicName().c_str() );
             break;
         }
     }
@@ -96,17 +72,15 @@
         switch( info.status )
         {
         case eprosima::fastrtps::rtps::ReaderDiscoveryInfo::DISCOVERED_READER:
-            LOG_DEBUG( "New DataReader (" << info.info.guid() << ") reading topic '" << info.info.topicName()
-                                          << "' of type '" << info.info.typeName() << "' discovered" );
-            if( _owner._on_reader_added )
-                _owner._on_reader_added( info.info.guid(), info.info.topicName().c_str() );
+            LOG_DEBUG( "new DataReader (" << info.info.guid() << ") reading topic '" << info.info.topicName()
+                                          << "' of type '" << info.info.typeName() << "'" );
+            _owner.on_reader_added( info.info.guid(), info.info.topicName().c_str() );
             break;
 
         case eprosima::fastrtps::rtps::ReaderDiscoveryInfo::REMOVED_READER:
             LOG_DEBUG( "DataReader (" << info.info.guid() << ") reading topic '" << info.info.topicName()
-                                      << "' of type '" << info.info.typeName() << "' removed." );
-            if( _owner._on_reader_removed )
-                _owner._on_reader_removed( info.info.guid(), info.info.topicName().c_str() );
+                                      << "' of type '" << info.info.typeName() << "' left the domain" );
+            _owner.on_reader_removed( info.info.guid(), info.info.topicName().c_str() );
             break;
         }
     }
@@ -157,7 +131,7 @@
 }
 
 
-void dds_participant::on_writer_added( dds_guid guid, char const* topic_name )
+void dds_participant::on_writer_added( dds_guid guid, char const * topic_name )
 {
     for( auto wl : _listeners )
     {
@@ -170,14 +144,66 @@
 }
 
 
-void dds_participant::on_writer_removed( dds_guid guid )
+void dds_participant::on_writer_removed( dds_guid guid, char const * topic_name )
 {
     for( auto wl : _listeners )
     {
         if( auto l = wl.lock() )
         {
             if( l->_on_writer_removed )
-                l->_on_writer_removed( guid );
+                l->_on_writer_removed( guid, topic_name );
+        }
+    }
+}
+
+
+void dds_participant::on_reader_added( dds_guid guid, char const * topic_name )
+{
+    for( auto wl : _listeners )
+    {
+        if( auto l = wl.lock() )
+        {
+            if( l->_on_reader_added )
+                l->_on_reader_added( guid, topic_name );
+        }
+    }
+}
+
+
+void dds_participant::on_reader_removed( dds_guid guid, char const * topic_name )
+{
+    for( auto wl : _listeners )
+    {
+        if( auto l = wl.lock() )
+        {
+            if( l->_on_reader_removed )
+                l->_on_reader_removed( guid, topic_name );
+        }
+    }
+}
+
+
+void dds_participant::on_participant_added( dds_guid guid, char const * participant_name )
+{
+    for( auto wl : _listeners )
+    {
+        if( auto l = wl.lock() )
+        {
+            if( l->_on_participant_added )
+                l->_on_participant_added( guid, participant_name );
+        }
+    }
+}
+
+
+void dds_participant::on_reader_removed( dds_guid guid, char const * participant_name )
+{
+    for( auto wl : _listeners )
+    {
+        if( auto l = wl.lock() )
+        {
+            if( l->_on_participant_removed )
+                l->_on_participant_removed( guid, participant_name );
         }
     }
 }
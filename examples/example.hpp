--- conflicted
+++ resolved
@@ -103,88 +103,7 @@
     glOrtho(0, r.w, r.h, 0, -1, +1);
 }
 
-<<<<<<< HEAD
-////////////////////////
-// Image display code //
-////////////////////////
-class texture
-{
-    GLuint gl_handle = 0;
-    rs2_stream stream = RS2_STREAM_ANY;
-
-public:
-    void render(const rs2::video_frame& frame, const rect& rect, float alpha = 1.f)
-    {
-        upload(frame);
-        show(rect.adjust_ratio({ (float)frame.get_width(), (float)frame.get_height() }), alpha);
-    }
-
-    void upload(const rs2::video_frame& frame)
-    {
-        if (!frame) return;
-
-        if (!gl_handle)
-            glGenTextures(1, &gl_handle);
-        GLenum err = glGetError();
-
-        auto format = frame.get_profile().format();
-        auto width = frame.get_width();
-        auto height = frame.get_height();
-        stream = frame.get_profile().stream_type();
-
-        glBindTexture(GL_TEXTURE_2D, gl_handle);
-
-        switch (format)
-        {
-        case RS2_FORMAT_RGB8:
-            glTexImage2D(GL_TEXTURE_2D, 0, GL_RGB, width, height, 0, GL_RGB, GL_UNSIGNED_BYTE, frame.get_data());
-            break;
-        case RS2_FORMAT_RGBA8:
-            glTexImage2D(GL_TEXTURE_2D, 0, GL_RGBA, width, height, 0, GL_RGBA, GL_UNSIGNED_BYTE, frame.get_data());
-            break;
-        case RS2_FORMAT_Y8:
-            glTexImage2D(GL_TEXTURE_2D, 0, GL_RGB, width, height, 0, GL_LUMINANCE, GL_UNSIGNED_BYTE, frame.get_data());
-            break;
-        default:
-            throw std::runtime_error("The requested format is not supported by this demo!");
-        }
-
-        glTexParameteri(GL_TEXTURE_2D, GL_TEXTURE_MAG_FILTER, GL_LINEAR);
-        glTexParameteri(GL_TEXTURE_2D, GL_TEXTURE_MIN_FILTER, GL_LINEAR);
-        glTexParameteri(GL_TEXTURE_2D, GL_TEXTURE_WRAP_S, GL_CLAMP);
-        glTexParameteri(GL_TEXTURE_2D, GL_TEXTURE_WRAP_T, GL_CLAMP);
-        glPixelStorei(GL_UNPACK_ROW_LENGTH, 0);
-        glBindTexture(GL_TEXTURE_2D, 0);
-    }
-
-    void show(const rect& r, float alpha = 1.f) const
-    {
-        if (!gl_handle)
-            return;
-
-        set_viewport(r);
-
-        glBindTexture(GL_TEXTURE_2D, gl_handle);
-        glColor4f(1.0f, 1.0f, 1.0f, alpha);
-        glEnable(GL_TEXTURE_2D);
-        glBegin(GL_QUADS);
-        glTexCoord2f(0, 0); glVertex2f(0, 0);
-        glTexCoord2f(0, 1); glVertex2f(0, r.h);
-        glTexCoord2f(1, 1); glVertex2f(r.w, r.h);
-        glTexCoord2f(1, 0); glVertex2f(r.w, 0);
-        glEnd();
-        glDisable(GL_TEXTURE_2D);
-        glBindTexture(GL_TEXTURE_2D, 0);
-        draw_text(int(0.05f * r.w), int(r.h - 0.05f*r.h), rs2_stream_to_string(stream));
-    }
-
-    GLuint get_gl_handle() { return gl_handle; }
-};
-
-class imu_drawer
-=======
 class imu_renderer
->>>>>>> 0cd79ade
 {
 public:
     void render(const rs2::motion_frame& frame, const rect& r)
@@ -503,7 +422,7 @@
         glBindTexture(GL_TEXTURE_2D, 0);
     }
 
-    void show(const rect& r) const
+    void show(const rect& r, float alpha = 1.f) const
     {
         if (!_gl_handle)
             return;
@@ -511,6 +430,7 @@
         set_viewport(r);
 
         glBindTexture(GL_TEXTURE_2D, _gl_handle);
+        glColor4f(1.0f, 1.0f, 1.0f, alpha);
         glEnable(GL_TEXTURE_2D);
         glBegin(GL_QUADS);
         glTexCoord2f(0, 0); glVertex2f(0, 0);
@@ -525,12 +445,12 @@
 
     GLuint get_gl_handle() { return _gl_handle; }
 
-    void render(const rs2::frame& frame, const rect& rect)
+    void render(const rs2::frame& frame, const rect& rect, float alpha = 1.f)
     {
         if (auto vf = frame.as<rs2::video_frame>())
         {
             upload(vf);
-            show(rect.adjust_ratio({ (float)vf.get_width(), (float)vf.get_height() }));
+            show(rect.adjust_ratio({ (float)vf.get_width(), (float)vf.get_height() }), alpha);
         }
         else if (auto mf = frame.as<rs2::motion_frame>())
         {

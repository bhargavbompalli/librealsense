--- conflicted
+++ resolved
@@ -26,50 +26,6 @@
     find_package(OpenGL REQUIRED)
     set(DEPENDENCIES realsense2 ${OPENGL_LIBRARIES})
 
-<<<<<<< HEAD
-    # cpp-tutorial-1-depth
-    add_executable(cpp-tutorial-1-depth cpp-tutorial-1-depth.cpp)
-    target_link_libraries(cpp-tutorial-1-depth ${DEPENDENCIES})
-    set_target_properties (cpp-tutorial-1-depth PROPERTIES
-        FOLDER "C++ Tutorials"
-    )
-
-    # data-collect
-    add_executable(rs-data-collect cpp-data-collect.cpp)
-    target_link_libraries(rs-data-collect ${DEPENDENCIES})
-    include_directories(rs-data-collect third_party/tclap/include)
-    set_target_properties (rs-data-collect PROPERTIES
-        FOLDER "Examples"
-    )
-
-    # headless
-    add_executable(rs-headless cpp-headless.cpp)
-    target_link_libraries(rs-headless ${DEPENDENCIES})
-    include_directories(rs-headless third_party/tclap/include)
-    set_target_properties (rs-headless PROPERTIES
-        FOLDER "Examples"
-    )
-
-    # enumerate-devices
-    add_executable(rs-enumerate-devices cpp-enumerate-devices.cpp)
-    target_link_libraries(rs-enumerate-devices ${DEPENDENCIES})
-    include_directories(rs-enumerate-devices third_party/tclap/include)
-    set_target_properties (rs-enumerate-devices PROPERTIES
-        FOLDER Examples
-    )
-
-    # record-sample
-    add_executable(rs-record cpp-record.cpp)
-    target_link_libraries(rs-record ${DEPENDENCIES})
-    include_directories(rs-record third_party/tclap/include)
-    set_target_properties (rs-record PROPERTIES
-            FOLDER Examples
-            )
-
-    # terminal
-    add_executable(rs-terminal cpp-terminal.cpp cpp-terminal-helpers/auto-complete/auto-complete.cpp cpp-terminal-helpers/auto-complete/auto-complete.h)
-=======
->>>>>>> be7ac0da
     if(WIN32)
         list(APPEND DEPENDENCIES glfw3)
     else()
@@ -108,4 +64,5 @@
 add_subdirectory(enumerate-devices)
 add_subdirectory(headless)
 add_subdirectory(multicam)
-add_subdirectory(pointcloud)+add_subdirectory(pointcloud)
+add_subdirectory(recording)
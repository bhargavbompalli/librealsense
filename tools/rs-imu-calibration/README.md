--- conflicted
+++ resolved
@@ -7,14 +7,10 @@
 D435i cameras arrive from the factory with a calibrated IMU device. However the calibration accuracy can be further imporved by a calibration procedure.
 
 The rs-imu-calibration tool is a code example that walks you through the calibration steps and saves the calibration coefficients to the EEPROM, to be applied automatically by the driver.
-<<<<<<< HEAD
 
 ## Limitations
 While the tool achieves good overall results, it has limitations that may impact accuracy. Please refer to following white paper for further information:
-Intel® RealSense™ Depth Camera D435i IMU Calibration
-https://dev.intelrealsense.com/docs/depth-camera-d435i-imu-calibration
-=======
->>>>>>> 282bef61
+Intel® RealSense™ Depth Camera D435i [IMU Calibration](https://dev.intelrealsense.com/docs/depth-camera-d435i-imu-calibration)
 
 ## Command Line Parameters
 
@@ -89,4 +85,4 @@
 ![cord down position](images/IMG_4923.JPG)<br>
 
 ***upside down (or upright) facing out:***<br>
-![upside down facing out](images/IMG_4924.JPG)
+![upside down facing out](images/IMG_4924.JPG)
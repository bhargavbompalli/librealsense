--- conflicted
+++ resolved
@@ -425,9 +425,6 @@
                     if (msp)
                         expected_size = 64;//32; // D457 - WORKAROUND - SHOULD BE REMOVED AFTER CORRECTION IN DRIVER
 
-<<<<<<< HEAD
-                    frame_continuation release_and_enqueue(continuation, f.pixels);
-
                     //LOG_DEBUG("FrameAccepted," << librealsense::get_string(req_profile_base->get_stream_type())
                     //    << ",Counter," << std::dec << fr->additional_data.frame_number
                     //    << ",Index," << req_profile_base->get_stream_index()
@@ -436,16 +433,6 @@
                     //    << " ,diff_ts[Sys-BE]," << system_time - f.backend_time
                     //    << ",TS," << std::fixed << timestamp << ",TS_Domain," << rs2_timestamp_domain_to_string(timestamp_domain)
                     //    << ",last_frame_number," << last_frame_number << ",last_timestamp," << last_timestamp);
-=======
-                    LOG_DEBUG("FrameAccepted," << librealsense::get_string(req_profile_base->get_stream_type())
-                        << ",Counter," << std::dec << fr->additional_data.frame_number
-                        << ",Index," << req_profile_base->get_stream_index()
-                        << ",BackEndTS," << std::fixed << f.backend_time
-                        << ",SystemTime," << std::fixed << system_time
-                        << " ,diff_ts[Sys-BE]," << system_time - f.backend_time
-                        << ",TS," << std::fixed << timestamp << ",TS_Domain," << rs2_timestamp_domain_to_string(timestamp_domain)
-                        << ",last_frame_number," << last_frame_number << ",last_timestamp," << last_timestamp);
->>>>>>> 3c707b02
 
                     last_frame_number = frame_counter;
                     last_timestamp = timestamp;

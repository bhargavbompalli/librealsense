// License: Apache 2.0. See LICENSE file in root directory.
// Copyright(c) 2017 Intel Corporation. All Rights Reserved.

#include <core/debug.h>
#include <core/motion.h>
#include <core/advanced_mode.h>
#include "record_device.h"


librealsense::record_device::record_device(std::shared_ptr<librealsense::device_interface> device,
                                      std::shared_ptr<librealsense::device_serializer::writer> serializer):
    m_write_thread([](){return std::make_shared<dispatcher>(std::numeric_limits<unsigned int>::max());}),
    m_is_recording(true),
    m_record_pause_time(0)
{
    if (device == nullptr)
    {
        throw invalid_value_exception("device is null");
    }

    if (serializer == nullptr)
    {
        throw invalid_value_exception("serializer is null");
    }

    serializer->reset();
    m_device = device;
    m_ros_writer = serializer;
    m_sensors = create_record_sensors(m_device);
}

std::vector<std::shared_ptr<record_sensor>> record_device::create_record_sensors(std::shared_ptr<device_interface> device)
{
    std::vector<std::shared_ptr<record_sensor>> record_sensors;
    for (size_t sensor_index = 0; sensor_index < device->get_sensors_count(); sensor_index++)
    {
        auto& live_sensor = device->get_sensor(sensor_index);
        auto sensor_frame_handler = [this, sensor_index](frame_holder f, std::function<void(std::string const&)> on_error)
        {
            write_data(sensor_index, std::move(f), on_error);
        };

        auto sensor_snapshot_changes_handler = [this, sensor_index](rs2_extension ext, const std::shared_ptr<extension_snapshot>& snapshot, std::function<void(std::string const&)> on_error)
        {
            write_extension_snapshot(sensor_index, ext, snapshot, on_error);
        };

        auto recording_sensor = std::make_shared<record_sensor>(*this, live_sensor, sensor_frame_handler, sensor_snapshot_changes_handler);
        record_sensors.emplace_back(recording_sensor);
    }
    return record_sensors;
}

librealsense::record_device::~record_device()
{
    if((*m_write_thread)->flush() == false)
    {
        LOG_ERROR("Error - timeout waiting for flush, possible deadlock detected");
    }
    (*m_write_thread)->stop();
}

librealsense::sensor_interface& librealsense::record_device::get_sensor(size_t i)
{
    return *(m_sensors.at(i));
}

size_t librealsense::record_device::get_sensors_count() const
{
    return m_sensors.size();
}

void librealsense::record_device::write_header()
{
    auto device_extensions_md = get_extensions_snapshots(m_device.get());

    std::vector<sensor_snapshot> sensors_md;
    for (size_t j = 0; j < m_device->get_sensors_count(); ++j)
    {
        auto& sensor = m_device->get_sensor(j);
        auto sensor_extensions_md = get_extensions_snapshots(&sensor);
<<<<<<< HEAD
        //TODO: Ziv, remove supported_profiles. Only streaming profiles should be written when open() is called
        auto supported_profiles = sensor.get_principal_requests();
        sensors_md.emplace_back(sensor_extensions_md, supported_profiles);
=======
        sensors_md.emplace_back(sensor_extensions_md, sensor.get_stream_profiles());
>>>>>>> 208e0093
    }

    m_ros_writer->write_device_description({device_extensions_md, sensors_md, {/*TODO: get extrinsics*/}});
}

//Returns the time relative to beginning of the recording
std::chrono::nanoseconds librealsense::record_device::get_capture_time() const
{
    auto now = std::chrono::high_resolution_clock::now();
    return (now - m_capture_time_base) - m_record_pause_time;
}

void librealsense::record_device::write_data(size_t sensor_index, librealsense::frame_holder frame, std::function<void(std::string const&)> on_error)
{
    //write_data is called from the sensors, when the live sensor raises a frame

    std::call_once(m_first_call_flag, [this]()
    {
        initialize_recording();
    });

    //TODO: restore: uint64_t data_size = frame.frame->get_frame_data_size();
    uint64_t cached_data_size = m_cached_data_size; //TODO: restore: (+ data_size)
    if (cached_data_size > MAX_CACHED_DATA_SIZE)
    {
        LOG_WARNING("Recorder reached maximum cache size, frame dropped");
        return;
    }

    m_cached_data_size = cached_data_size;
    auto capture_time = get_capture_time();
    //TODO: remove usage of shared pointer when frame_holder is copyable
    auto frame_holder_ptr = std::make_shared<frame_holder>();
    *frame_holder_ptr = std::move(frame);   
    (*m_write_thread)->invoke([this, frame_holder_ptr, sensor_index, capture_time/*, data_size*/, on_error](dispatcher::cancellable_timer t) {
        if (m_is_recording == false)
        {
            return; //Recording is paused
        }
        std::call_once(m_first_frame_flag, [&]()
        {
            try
            {
                write_header();
            }
            catch (const std::exception& e)
            {
                LOG_ERROR("Failed to write header. " << e.what());
                on_error(to_string() << "Failed to write header. " << e.what());
            }
        });

        try
        {
            m_ros_writer->write(capture_time, static_cast<uint32_t>(sensor_index), std::move(*frame_holder_ptr));
            //TODO: restore: std::lock_guard<std::mutex> locker(m_mutex);  m_cached_data_size -= data_size;
        }
        catch(std::exception& e)
        {
            on_error(to_string() << "Failed to write frame. " << e.what());
        }
    });
}

void record_device::write_extension_snapshot(size_t sensor_index,
                                             rs2_extension ext,
                                             const std::shared_ptr<extension_snapshot>& snapshot,
                                             std::function<void(std::string const&)> on_error)
{
    auto capture_time = get_capture_time();
    (*m_write_thread)->invoke([this, sensor_index, capture_time, ext, snapshot, on_error](dispatcher::cancellable_timer t)
                              {
                                  try
                                  {
                                      m_ros_writer->write({capture_time, std::to_string(sensor_index), ext, snapshot });
                                  }
                                  catch(const std::exception& e)
                                  {
                                      on_error(e.what());
                                  }
                              });
}

const std::string& librealsense::record_device::get_info(rs2_camera_info info) const
{
    //info has no setter, it does not change - nothing to record
    return m_device->get_info(info);
}
bool librealsense::record_device::supports_info(rs2_camera_info info) const
{
    //info has no setter, it does not change - nothing to record
    return m_device->supports_info(info);
}
const librealsense::sensor_interface& librealsense::record_device::get_sensor(size_t i) const
{
    return *m_sensors.at(i);
}
void librealsense::record_device::hardware_reset()
{
    m_device->hardware_reset();
}
<<<<<<< HEAD
rs2_extrinsics librealsense::record_device::get_extrinsics(size_t from,
                                                      rs2_stream from_stream,
                                                      size_t to,
                                                      rs2_stream to_stream) const
{
    return m_device->get_extrinsics(from, from_stream, to, to_stream);
}

template <typename T, typename Ext>
void librealsense::record_device::try_add_snapshot(T* extendable, snapshot_collection& snapshots)
{
    auto api = dynamic_cast<Ext*>(extendable);
    if (api != nullptr)
    {
        std::shared_ptr<Ext> p;
        api->create_snapshot(p); //might need to add: "recordable<Ext>::"
        auto snapshot = std::dynamic_pointer_cast<extension_snapshot>(p);
        if (snapshot != nullptr)
        {
            snapshots[TypeToExtensionn<Ext>::value] = snapshot;
        }
        else
        {
            LOG_ERROR("Failed to downcast snapshot of type " << TypeToExtensionn<Ext>::to_string());
        }
    }
}
=======
>>>>>>> 208e0093

/**
 * Go over the extendable instance and find all extensions
 * @tparam T
 * @param extendable
 * @return
 */
template<typename T>
snapshot_collection librealsense::record_device::get_extensions_snapshots(T* extendable)
{
    //No support for extensions with more than a single type - i.e every extension has exactly one type in rs2_extension
    snapshot_collection snapshots;
    for (int i = 0; i < static_cast<int>(RS2_EXTENSION_COUNT ); ++i)
    {
        rs2_extension ext = static_cast<rs2_extension>(i);
        switch (ext)
        {
            case RS2_EXTENSION_UNKNOWN         : break;
//TODO: uncomment            case RS2_EXTENSION_DEBUG           : try_add_snapshot<T, ExtensionsToTypes<RS2_EXTENSION_DEBUG          >::type>(extendable, snapshots); 
            case RS2_EXTENSION_INFO            : try_add_snapshot<T, ExtensionsToTypes<RS2_EXTENSION_INFO           >::type>(extendable, snapshots); 
//TODO: uncomment            case RS2_EXTENSION_MOTION          : try_add_snapshot<T, ExtensionsToTypes<RS2_EXTENSION_MOTION         >::type>(extendable, snapshots); 
//TODO: uncomment            case RS2_EXTENSION_OPTIONS         : try_add_snapshot<T, ExtensionsToTypes<RS2_EXTENSION_OPTIONS        >::type>(extendable, snapshots); 
//TODO: uncomment            case RS2_EXTENSION_VIDEO           : try_add_snapshot<T, ExtensionsToTypes<RS2_EXTENSION_VIDEO          >::type>(extendable, snapshots); 
//TODO: uncomment            case RS2_EXTENSION_ROI             : try_add_snapshot<T, ExtensionsToTypes<RS2_EXTENSION_ROI            >::type>(extendable, snapshots); 
//TODO: uncomment            case RS2_EXTENSION_DEPTH_SENSOR    : try_add_snapshot<T, ExtensionsToTypes<RS2_EXTENSION_DEPTH_SENSOR   >::type>(extendable, snapshots); 
            case RS2_EXTENSION_VIDEO_FRAME     : break;
            case RS2_EXTENSION_MOTION_FRAME    : break;
            case RS2_EXTENSION_COMPOSITE_FRAME : break;
            case RS2_EXTENSION_POINTS          : break;
//TODO: uncomment            case RS2_EXTENSION_ADVANCED_MODE   : try_add_snapshot<T, ExtensionsToTypes<RS2_EXTENSION_ADVANCED_MODE  >::type>(extendable, snapshots); 
            case RS2_EXTENSION_RECORD          : break;
            case RS2_EXTENSION_PLAYBACK        : break;
            case RS2_EXTENSION_COUNT           : break;
            default: 
                LOG_WARNING("Extensions type is unhandled: " << static_cast<int>(ext));
        }
    }
    return snapshots;
}

bool librealsense::record_device::extend_to(rs2_extension extension_type, void** ext)
{
    return false;
}

void librealsense::record_device::pause_recording()
{
    (*m_write_thread)->invoke([this](dispatcher::cancellable_timer c)
    {

        if (m_is_recording == false)
            return;

        //unregister_callbacks();
        m_time_of_pause = std::chrono::high_resolution_clock::now();
        m_is_recording = false;
    });
    (*m_write_thread)->flush();
}
void librealsense::record_device::resume_recording()
{
    (*m_write_thread)->invoke([this](dispatcher::cancellable_timer c)
    {
        if (m_is_recording)
            return;

        m_record_pause_time += (std::chrono::high_resolution_clock::now() - m_time_of_pause);
        //register_callbacks();
        m_is_recording = true;
    });
}

std::shared_ptr<matcher> record_device::create_matcher(const frame_holder& frame) const
{
<<<<<<< HEAD
    return m_device->create_matcher(stream);
}

void record_device::initialize_recording()
{
    //Expected to be called once when recording to file actually starts
    m_capture_time_base = std::chrono::high_resolution_clock::now();
    m_cached_data_size = 0;
    (*m_write_thread)->start();
}
void record_device::stop_gracefully(to_string error_msg)
{
    for (auto&& sensor : m_sensors)
    {
        sensor->stop();
        sensor->close();
    }

=======
    return m_device->create_matcher(frame);
>>>>>>> 208e0093
}<|MERGE_RESOLUTION|>--- conflicted
+++ resolved
@@ -79,13 +79,8 @@
     {
         auto& sensor = m_device->get_sensor(j);
         auto sensor_extensions_md = get_extensions_snapshots(&sensor);
-<<<<<<< HEAD
         //TODO: Ziv, remove supported_profiles. Only streaming profiles should be written when open() is called
-        auto supported_profiles = sensor.get_principal_requests();
-        sensors_md.emplace_back(sensor_extensions_md, supported_profiles);
-=======
         sensors_md.emplace_back(sensor_extensions_md, sensor.get_stream_profiles());
->>>>>>> 208e0093
     }
 
     m_ros_writer->write_device_description({device_extensions_md, sensors_md, {/*TODO: get extrinsics*/}});
@@ -187,14 +182,6 @@
 {
     m_device->hardware_reset();
 }
-<<<<<<< HEAD
-rs2_extrinsics librealsense::record_device::get_extrinsics(size_t from,
-                                                      rs2_stream from_stream,
-                                                      size_t to,
-                                                      rs2_stream to_stream) const
-{
-    return m_device->get_extrinsics(from, from_stream, to, to_stream);
-}
 
 template <typename T, typename Ext>
 void librealsense::record_device::try_add_snapshot(T* extendable, snapshot_collection& snapshots)
@@ -215,8 +202,6 @@
         }
     }
 }
-=======
->>>>>>> 208e0093
 
 /**
  * Go over the extendable instance and find all extensions
@@ -291,8 +276,7 @@
 
 std::shared_ptr<matcher> record_device::create_matcher(const frame_holder& frame) const
 {
-<<<<<<< HEAD
-    return m_device->create_matcher(stream);
+    return m_device->create_matcher(frame);
 }
 
 void record_device::initialize_recording()
@@ -310,7 +294,4 @@
         sensor->close();
     }
 
-=======
-    return m_device->create_matcher(frame);
->>>>>>> 208e0093
 }
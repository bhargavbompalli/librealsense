#include "metadata-parser.h"
#include "archive.h"
#define MIN_DISTANCE 1e-6

namespace librealsense
{
    std::shared_ptr<sensor_interface> frame::get_sensor() const
    {
        auto res = sensor.lock();
        if (!res)
        {
            auto archive = get_owner();
            if (archive) return archive->get_sensor();
        }
        return res;
    }
    void frame::set_sensor(std::shared_ptr<sensor_interface> s) { sensor = s;}

    float3* points::get_vertices()
    {
        auto xyz = (float3*)data.data();
        return xyz;
    }

    std::tuple<uint8_t, uint8_t, uint8_t> get_texcolor(const frame_holder& texture, float u, float v)
    {
        auto ptr = dynamic_cast<video_frame*>(texture.frame);
        if (ptr == nullptr) {
            throw librealsense::invalid_value_exception("frame must be video frame");
        }
        const int w = ptr->get_width(), h = ptr->get_height();
        int x = std::min(std::max(int(u*w + .5f), 0), w - 1);
        int y = std::min(std::max(int(v*h + .5f), 0), h - 1);
        int idx = x * ptr->get_bpp() / 8 + y * ptr->get_stride();
        const auto texture_data = reinterpret_cast<const uint8_t*>(ptr->get_frame_data());
        return std::make_tuple(texture_data[idx], texture_data[idx + 1], texture_data[idx + 2]);
    }

	void points::export_to_ply(const std::string& fname, const frame_holder& texture) 
	{
        const auto vertices = get_vertices();
        const auto texcoords = get_texture_coordinates();
        std::vector<float3> new_vertices;
        std::vector<std::tuple<uint8_t, uint8_t, uint8_t>> new_tex;
        new_vertices.reserve(get_vertex_count());
        new_tex.reserve(get_vertex_count());
        assert(get_vertex_count());
        for (size_t i = 0; i < get_vertex_count(); ++i)
            if (fabs(vertices[i].x) >= MIN_DISTANCE || fabs(vertices[i].y) >= MIN_DISTANCE ||
                fabs(vertices[i].z) >= MIN_DISTANCE)
            {
                new_vertices.push_back(vertices[i]);
                if (texture)
                {
                    auto color = get_texcolor(texture, texcoords[i].x, texcoords[i].y);
                    new_tex.push_back(color);
                }
            }

        std::ofstream out(fname);
        out << "ply\n";
        out << "format binary_little_endian 1.0\n" /*"format ascii 1.0\n"*/;
        out << "comment pointcloud saved from Realsense Viewer\n";
        out << "element vertex " << new_vertices.size() << "\n";
        out << "property float" << sizeof(float) * 8 << " x\n";
        out << "property float" << sizeof(float) * 8 << " y\n";
        out << "property float" << sizeof(float) * 8 << " z\n";
        if (texture)
        {
            out << "property uchar red\n";
            out << "property uchar green\n";
            out << "property uchar blue\n";
        }
        out << "end_header\n";
        out.close();

        out.open(fname, std::ios_base::app | std::ios_base::binary);
        for (int i = 0; i < new_vertices.size(); ++i)
        {
            // we assume little endian architecture on your device
            out.write(reinterpret_cast<const char*>(&(new_vertices[i].x)), sizeof(float));
            out.write(reinterpret_cast<const char*>(&(new_vertices[i].y)), sizeof(float));
            out.write(reinterpret_cast<const char*>(&(new_vertices[i].z)), sizeof(float));

            if (texture)
            {
                uint8_t x, y, z;
                std::tie(x, y, z) = new_tex[i];
                out.write(reinterpret_cast<const char*>(&x), sizeof(uint8_t));
                out.write(reinterpret_cast<const char*>(&y), sizeof(uint8_t));
                out.write(reinterpret_cast<const char*>(&z), sizeof(uint8_t));
            }
        }
	}

    size_t points::get_vertex_count() const
    {
        return data.size() / (sizeof(float3) + sizeof(int2));
    }

    float2* points::get_texture_coordinates()
    {
        auto xyz = (float3*)data.data();
        auto ijs = (float2*)(xyz + get_vertex_count());
        return ijs;
    }

    // Defines general frames storage model
    template<class T>
    class frame_archive : public std::enable_shared_from_this<frame_archive<T>>, public archive_interface
    {
        std::atomic<uint32_t>* max_frame_queue_size;
        std::atomic<uint32_t> published_frames_count;
        small_heap<T, RS2_USER_QUEUE_SIZE> published_frames;

        callbacks_heap callback_inflight;

        std::vector<T> freelist; // return frames here
        std::atomic<bool> recycle_frames;
        int pending_frames = 0;
        std::recursive_mutex mutex;
        std::shared_ptr<platform::time_service> _time_service;
        std::shared_ptr<metadata_parser_map> _metadata_parsers = nullptr;

        std::weak_ptr<sensor_interface> _sensor;
        std::shared_ptr<sensor_interface> get_sensor() const override { return _sensor.lock(); }
        void set_sensor(std::shared_ptr<sensor_interface> s) override { _sensor = s; }

        T alloc_frame(const size_t size, const frame_additional_data& additional_data, bool requires_memory)
        {
            T backbuffer;
            //const size_t size = modes[stream].get_image_size(stream);
            {
                std::lock_guard<std::recursive_mutex> guard(mutex);

                if (requires_memory)
                {
                    // Attempt to obtain a buffer of the appropriate size from the freelist
                    for (auto it = begin(freelist); it != end(freelist); ++it)
                    {
                        if (it->data.size() == size)
                        {
                            backbuffer = std::move(*it);
                            freelist.erase(it);
                            break;
                        }
                    }
                }

                // Discard buffers that have been in the freelist for longer than 1s
                for (auto it = begin(freelist); it != end(freelist);)
                {
                    if (additional_data.timestamp > it->additional_data.timestamp + 1000) it = freelist.erase(it);
                    else ++it;
                }
            }

            if (requires_memory)
            {
                backbuffer.data.resize(size, 0); // TODO: Allow users to provide a custom allocator for frame buffers
            }
            backbuffer.additional_data = additional_data;
            return backbuffer;
        }

        frame_interface* track_frame(frame& f)
        {
            std::unique_lock<std::recursive_mutex> lock(mutex);

            auto published_frame = f.publish(this->shared_from_this());
            if (published_frame)
            {
                published_frame->acquire();
                return published_frame;
            }

            LOG_DEBUG("publish(...) failed");
            return nullptr;
        }

        void unpublish_frame(frame_interface* frame)
        {
            if (frame)
            {
                auto f = (T*)frame;
                log_frame_callback_end(f);
                std::unique_lock<std::recursive_mutex> lock(mutex);

                --published_frames_count;

                if (recycle_frames)
                {
                    freelist.push_back(std::move(*f));
                }
                lock.unlock();

                if (f->is_fixed())
                    published_frames.deallocate(f);
                else
                    delete f;
            }
        }

        frame_interface* publish_frame(frame_interface* frame)
        {
            auto f = (T*)frame;

            unsigned int max_frames = *max_frame_queue_size;

            if (published_frames_count >= max_frames
                && max_frames)
            {
                LOG_DEBUG("User didn't release frame resource.");
                return nullptr;
            }
            auto new_frame = (max_frames ? published_frames.allocate() : new T());
            
            if (new_frame)
            {
                if (max_frames) new_frame->mark_fixed();
                
                ++published_frames_count;
                *new_frame = std::move(*f);
            }

            return new_frame;
        }

        void log_frame_callback_end(T* frame) const
        {
            if (frame && frame->get_stream())
            {
                auto callback_ended = _time_service?_time_service->get_time():0;
                auto callback_warning_duration = 1000 / (frame->get_stream()->get_framerate() + 1);
                auto callback_duration = callback_ended - frame->get_frame_callback_start_time_point();

                LOG_DEBUG("CallbackFinished," << librealsense::get_string(frame->get_stream()->get_stream_type()) << "," << frame->get_frame_number()
                    << ",DispatchedAt," << callback_ended);

                if (callback_duration > callback_warning_duration)
                {
                    LOG_DEBUG("Frame Callback [" << librealsense::get_string(frame->get_stream()->get_stream_type())
                             << "#" << std::dec << frame->additional_data.frame_number
                             << "] overdue. (Duration: " << callback_duration
                             << "ms, FPS: " << frame->get_stream()->get_framerate() << ", Max Duration: " << callback_warning_duration << "ms)");
                }
            }
        }

        std::shared_ptr<metadata_parser_map> get_md_parsers() const { return _metadata_parsers; };

        friend class frame;

    public:
        explicit frame_archive(std::atomic<uint32_t>* in_max_frame_queue_size,
                             std::shared_ptr<platform::time_service> ts,
                             std::shared_ptr<metadata_parser_map> parsers)
            : max_frame_queue_size(in_max_frame_queue_size),
              mutex(), recycle_frames(true), _time_service(ts),
              _metadata_parsers(parsers)
        {
            published_frames_count = 0;
        }

        callback_invocation_holder begin_callback()
        {
            return { callback_inflight.allocate(), &callback_inflight };
        }

        void release_frame_ref(frame_interface* ref)
        {
            ref->release();
        }

        frame_interface* alloc_and_track(const size_t size, const frame_additional_data& additional_data, bool requires_memory)
        {
            auto frame = alloc_frame(size, additional_data, requires_memory);
            return track_frame(frame);
        }

        void flush()
        {
            published_frames.stop_allocation();
            callback_inflight.stop_allocation();
            recycle_frames = false;

            auto callbacks_inflight = callback_inflight.get_size();
            if (callbacks_inflight > 0)
            {
                LOG_WARNING(callbacks_inflight << " callbacks are still running on some other threads. Waiting until all callbacks return...");
            }
            // wait until user is done with all the stuff he chose to borrow
            callback_inflight.wait_until_empty();

            {
                std::lock_guard<std::recursive_mutex> guard(mutex);
                freelist.clear();
            }

            pending_frames = published_frames.get_size();
            if (pending_frames > 0)
            {
                LOG_WARNING("The user was holding on to "
                    << std::dec << pending_frames << " frames after stream 0x"
                    << std::hex << this << " stopped" << std::dec);
            }
            // frames and their frame refs are not flushed, by design
        }

        ~frame_archive()
        {
            if (pending_frames > 0)
            {
                LOG_WARNING("All frames from stream 0x"
                    << std::hex << this << " are now released by the user");
            }
        }

    };

    std::shared_ptr<archive_interface> make_archive(rs2_extension type,
                                                    std::atomic<uint32_t>* in_max_frame_queue_size,
                                                    std::shared_ptr<platform::time_service> ts,
                                                    std::shared_ptr<metadata_parser_map> parsers)
    {
        switch(type)
        {
        case RS2_EXTENSION_VIDEO_FRAME :
            return std::make_shared<frame_archive<video_frame>>(in_max_frame_queue_size, ts, parsers);

        case RS2_EXTENSION_COMPOSITE_FRAME :
            return std::make_shared<frame_archive<composite_frame>>(in_max_frame_queue_size, ts, parsers);

        case RS2_EXTENSION_MOTION_FRAME:
            return std::make_shared<frame_archive<motion_frame>>(in_max_frame_queue_size, ts, parsers);

        case RS2_EXTENSION_POINTS:
            return std::make_shared<frame_archive<points>>(in_max_frame_queue_size, ts, parsers);

        case RS2_EXTENSION_DEPTH_FRAME:
            return std::make_shared<frame_archive<depth_frame>>(in_max_frame_queue_size, ts, parsers);

<<<<<<< HEAD
        case RS2_EXTENSION_POSE_FRAME:
            return std::make_shared<frame_archive<pose_frame>>(in_max_frame_queue_size, ts, parsers);
=======
        case RS2_EXTENSION_DISPARITY_FRAME:
            return std::make_shared<frame_archive<disparity_frame>>(in_max_frame_queue_size, ts, parsers);
>>>>>>> b52ce65a

        default:
            throw std::runtime_error("Requested frame type is not supported!");
        }
    }
}

void frame::release()
{
    if (ref_count.fetch_sub(1) == 1)
    {
        on_release();
        owner->unpublish_frame(this);
    }
}

frame_interface* frame::publish(std::shared_ptr<archive_interface> new_owner)
{
    owner = new_owner;
    return owner->publish_frame(this);
}

rs2_metadata_type frame::get_frame_metadata(const rs2_frame_metadata_value& frame_metadata) const
{
    auto md_parsers = owner->get_md_parsers();

    if (!md_parsers)
        throw invalid_value_exception(to_string() << "metadata not available for "
                                      << get_string(get_stream()->get_stream_type())<<" stream");

    auto it = md_parsers.get()->find(frame_metadata);
    if (it == md_parsers.get()->end())          // Possible user error - md attribute is not supported by this frame type
        throw invalid_value_exception(to_string() << get_string(frame_metadata)
                                      << " attribute is not applicable for "
                                      << get_string(get_stream()->get_stream_type()) << " stream ");

    // Proceed to parse and extract the required data attribute
    return it->second->get(*this);
}

bool frame::supports_frame_metadata(const rs2_frame_metadata_value& frame_metadata) const
{
    auto md_parsers = owner->get_md_parsers();

    // verify preconditions
    if (!md_parsers)
        return false;                         // No parsers are available or no metadata was attached

    auto it = md_parsers.get()->find(frame_metadata);
    if (it == md_parsers.get()->end())          // Possible user error - md attribute is not supported by this frame type
        return false;

    return it->second->supports(*this);
}

const byte* frame::get_frame_data() const
{
    const byte* frame_data = data.data();

    if (on_release.get_data())
    {
        frame_data = static_cast<const byte*>(on_release.get_data());
    }

    return frame_data;
}

rs2_timestamp_domain frame::get_frame_timestamp_domain() const
{
    return additional_data.timestamp_domain;
}

rs2_time_t frame::get_frame_timestamp() const
{
    return additional_data.timestamp;
}

unsigned long long frame::get_frame_number() const
{
    return additional_data.frame_number;
}

rs2_time_t frame::get_frame_system_time() const
{
    return additional_data.system_time;
}

void frame::update_frame_callback_start_ts(rs2_time_t ts)
{
    additional_data.frame_callback_started = ts;
}

rs2_time_t frame::get_frame_callback_start_time_point() const
{
    return additional_data.frame_callback_started;
}

void frame::log_callback_start(rs2_time_t timestamp)
{
    update_frame_callback_start_ts(timestamp);
    LOG_DEBUG("CallbackStarted," << std::dec << librealsense::get_string(get_stream()->get_stream_type()) << "," << get_frame_number() << ",DispatchedAt," << timestamp);
}

void frame::log_callback_end(rs2_time_t timestamp) const
{
    auto callback_warning_duration = 1000.f / (get_stream()->get_framerate() + 1);
    auto callback_duration = timestamp - get_frame_callback_start_time_point();

    LOG_DEBUG("CallbackFinished," << librealsense::get_string(get_stream()->get_stream_type()) << "," << get_frame_number() << ",DispatchedAt," << timestamp);

    if (callback_duration > callback_warning_duration)
    {
        LOG_INFO("Frame Callback " << librealsense::get_string(get_stream()->get_stream_type())
                 << "#" << std::dec << get_frame_number()
                 << "overdue. (Duration: " << callback_duration
                 << "ms, FPS: " << get_stream()->get_framerate() << ", Max Duration: " << callback_warning_duration << "ms)");
    }
}<|MERGE_RESOLUTION|>--- conflicted
+++ resolved
@@ -340,13 +340,11 @@
         case RS2_EXTENSION_DEPTH_FRAME:
             return std::make_shared<frame_archive<depth_frame>>(in_max_frame_queue_size, ts, parsers);
 
-<<<<<<< HEAD
         case RS2_EXTENSION_POSE_FRAME:
             return std::make_shared<frame_archive<pose_frame>>(in_max_frame_queue_size, ts, parsers);
-=======
+
         case RS2_EXTENSION_DISPARITY_FRAME:
             return std::make_shared<frame_archive<disparity_frame>>(in_max_frame_queue_size, ts, parsers);
->>>>>>> b52ce65a
 
         default:
             throw std::runtime_error("Requested frame type is not supported!");

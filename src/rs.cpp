// License: Apache 2.0 See LICENSE file in root directory.
// Copyright(c) 2015 Intel Corporation. All Rights Reserved.

#include <functional>   // For function

#include "api.h"
#include "context.h"
#include "device.h"
#include "algo.h"
#include "core/debug.h"
#include "core/motion.h"
#include "core/extension.h"
#include "media/record/record_device.h"
#include <media/ros/ros_writer.h>
#include <media/ros/ros_reader.h>
#include "core/advanced_mode.h"
#include "source.h"
#include "core/processing.h"
#include "proc/synthetic-stream.h"
#include "proc/processing-blocks-factory.h"
#include "proc/colorizer.h"
#include "proc/pointcloud.h"
#include "proc/threshold.h"
#include "proc/disparity-transform.h"
#include "proc/syncer-processing-block.h"
#include "proc/decimation-filter.h"
#include "proc/spatial-filter.h"
#include "proc/zero-order.h"
#include "proc/hole-filling-filter.h"
#include "proc/yuy2rgb.h"
#include "proc/rates-printer.h"
#include "media/playback/playback_device.h"
#include "stream.h"
#include "../include/librealsense2/h/rs_types.h"
#include "pipeline/pipeline.h"
#include "environment.h"
#include "proc/temporal-filter.h"
#include "software-device.h"

////////////////////////
// API implementation //
////////////////////////

using namespace librealsense;

struct rs2_stream_profile_list
{
    std::vector<std::shared_ptr<stream_profile_interface>> list;
};

struct rs2_processing_block_list
{
    processing_blocks list;
};

struct rs2_sensor : public rs2_options
{
    rs2_sensor(rs2_device parent,
        librealsense::sensor_interface* sensor,
        size_t index)
        : rs2_options((librealsense::options_interface*)sensor),
        parent(parent), sensor(sensor), index(index)
    {}

    rs2_device parent;
    librealsense::sensor_interface* sensor;
    size_t index;

    rs2_sensor& operator=(const rs2_sensor&) = delete;
    rs2_sensor(const rs2_sensor&) = delete;
};


struct rs2_context
{
    ~rs2_context() { ctx->stop(); }
    std::shared_ptr<librealsense::context> ctx;
};

struct rs2_device_hub
{
    std::shared_ptr<librealsense::device_hub> hub;
};

struct rs2_pipeline
{
    std::shared_ptr<librealsense::pipeline::pipeline> pipeline;
};

struct rs2_config
{
    std::shared_ptr<librealsense::pipeline::config> config;
};

struct rs2_pipeline_profile
{
    std::shared_ptr<librealsense::pipeline::profile> profile;
};

struct rs2_frame_queue
{
    explicit rs2_frame_queue(int cap)
        : queue(cap)
    {
    }

    single_consumer_frame_queue<librealsense::frame_holder> queue;
};

struct rs2_sensor_list
{
    rs2_device dev;
};

struct rs2_error
{
    std::string message;
    std::string function;
    std::string args;
    rs2_exception_type exception_type;
};

rs2_error * rs2_create_error(const char* what, const char* name, const char* args, rs2_exception_type type)
{
    return new rs2_error{ what, name, args, type };
}

void notifications_processor::raise_notification(const notification n)
{
    _dispatcher.invoke([this, n](dispatcher::cancellable_timer ct)
    {
        std::lock_guard<std::mutex> lock(_callback_mutex);
        rs2_notification noti(&n);
        if (_callback)_callback->on_notification(&noti);
    });
}

rs2_context* rs2_create_context(int api_version, rs2_error** error) BEGIN_API_CALL
{
    verify_version_compatibility(api_version);

    return new rs2_context{ std::make_shared<librealsense::context>(librealsense::backend_type::standard) };
}
HANDLE_EXCEPTIONS_AND_RETURN(nullptr, api_version)

void rs2_delete_context(rs2_context* context) BEGIN_API_CALL
{
    VALIDATE_NOT_NULL(context);
    delete context;
}
NOEXCEPT_RETURN(, context)

rs2_device_hub* rs2_create_device_hub(const rs2_context* context, rs2_error** error) BEGIN_API_CALL
{
    return new rs2_device_hub{ std::make_shared<librealsense::device_hub>(context->ctx) };
}
HANDLE_EXCEPTIONS_AND_RETURN(nullptr, context)

void rs2_delete_device_hub(const rs2_device_hub* hub) BEGIN_API_CALL
{
    VALIDATE_NOT_NULL(hub);
    delete hub;
}
NOEXCEPT_RETURN(, hub)

rs2_device* rs2_device_hub_wait_for_device(const rs2_device_hub* hub, rs2_error** error) BEGIN_API_CALL
{
    VALIDATE_NOT_NULL(hub);
    auto dev = hub->hub->wait_for_device();
    return new rs2_device{ hub->hub->get_context(), std::make_shared<readonly_device_info>(dev), dev };
}
HANDLE_EXCEPTIONS_AND_RETURN(nullptr, hub)

int rs2_device_hub_is_device_connected(const rs2_device_hub* hub, const rs2_device* device, rs2_error** error) BEGIN_API_CALL
{
    VALIDATE_NOT_NULL(hub);
    VALIDATE_NOT_NULL(device);
    auto res = hub->hub->is_connected(*device->device);
    return res ? 1 : 0;
}
HANDLE_EXCEPTIONS_AND_RETURN(0, hub, device)

rs2_device_list* rs2_query_devices(const rs2_context* context, rs2_error** error)
{
    return rs2_query_devices_ex(context, RS2_PRODUCT_LINE_ANY_INTEL, error);
}

rs2_device_list* rs2_query_devices_ex(const rs2_context* context, int product_mask, rs2_error** error)
{
    VALIDATE_NOT_NULL(context);

    std::vector<rs2_device_info> results;
    for (auto&& dev_info : context->ctx->query_devices(product_mask))
    {
        try
        {
            rs2_device_info d{ context->ctx, dev_info };
            results.push_back(d);
        }
        catch (...)
        {
            LOG_WARNING("Could not open device!");
        }
    }

    return new rs2_device_list{ context->ctx, results };
}

rs2_sensor_list* rs2_query_sensors(const rs2_device* device, rs2_error** error) BEGIN_API_CALL
{
    VALIDATE_NOT_NULL(device);

    std::vector<rs2_device_info> results;
    try
    {
        auto dev = device->device;
        for (unsigned int i = 0; i < dev->get_sensors_count(); i++)
        {
            rs2_device_info d{ device->ctx, device->info };
            results.push_back(d);
        }
    }
    catch (...)
    {
        LOG_WARNING("Could not open device!");
    }

    return new rs2_sensor_list{ *device };
}
HANDLE_EXCEPTIONS_AND_RETURN(nullptr, device)

int rs2_get_device_count(const rs2_device_list* list, rs2_error** error) BEGIN_API_CALL
{
    if (list == nullptr)
        return 0;
    return static_cast<int>(list->list.size());
}
HANDLE_EXCEPTIONS_AND_RETURN(0, list)

int rs2_get_sensors_count(const rs2_sensor_list* list, rs2_error** error) BEGIN_API_CALL
{
    if (list == nullptr)
        return 0;
    return static_cast<int>(list->dev.device->get_sensors_count());
}
HANDLE_EXCEPTIONS_AND_RETURN(0, list)

void rs2_delete_device_list(rs2_device_list* list) BEGIN_API_CALL
{
    VALIDATE_NOT_NULL(list);
    delete list;
}
NOEXCEPT_RETURN(, list)

void rs2_delete_sensor_list(rs2_sensor_list* list) BEGIN_API_CALL
{
    VALIDATE_NOT_NULL(list);
    delete list;
}
NOEXCEPT_RETURN(, list)

rs2_device* rs2_create_device(const rs2_device_list* info_list, int index, rs2_error** error) BEGIN_API_CALL
{
    VALIDATE_NOT_NULL(info_list);
    VALIDATE_RANGE(index, 0, (int)info_list->list.size() - 1);

    return new rs2_device{ info_list->ctx,
                          info_list->list[index].info,
                          info_list->list[index].info->create_device()
    };
}
HANDLE_EXCEPTIONS_AND_RETURN(nullptr, info_list, index)

void rs2_delete_device(rs2_device* device) BEGIN_API_CALL
{
    VALIDATE_NOT_NULL(device);
    delete device;
}
NOEXCEPT_RETURN(, device)

rs2_sensor* rs2_create_sensor(const rs2_sensor_list* list, int index, rs2_error** error) BEGIN_API_CALL
{
    VALIDATE_NOT_NULL(list);
    VALIDATE_RANGE(index, 0, (int)list->dev.device->get_sensors_count() - 1);

    return new rs2_sensor{
            list->dev,
            &list->dev.device->get_sensor(index),
            (size_t)index
    };
}
HANDLE_EXCEPTIONS_AND_RETURN(nullptr, list, index)

void rs2_delete_sensor(rs2_sensor* device) BEGIN_API_CALL
{
    VALIDATE_NOT_NULL(device);
    delete device;
}
NOEXCEPT_RETURN(, device)

rs2_stream_profile_list* rs2_get_stream_profiles(rs2_sensor* sensor, rs2_error** error) BEGIN_API_CALL
{
    VALIDATE_NOT_NULL(sensor);
    return new rs2_stream_profile_list{ sensor->sensor->get_stream_profiles() };
}
HANDLE_EXCEPTIONS_AND_RETURN(nullptr, sensor)

const rs2_stream_profile* rs2_get_stream_profile(const rs2_stream_profile_list* list, int index, rs2_error** error) BEGIN_API_CALL
{
    VALIDATE_NOT_NULL(list);
    VALIDATE_RANGE(index, 0, (int)list->list.size() - 1);

    return list->list[index]->get_c_wrapper();
}
HANDLE_EXCEPTIONS_AND_RETURN(nullptr, list, index)

int rs2_get_stream_profiles_count(const rs2_stream_profile_list* list, rs2_error** error) BEGIN_API_CALL
{
    VALIDATE_NOT_NULL(list);
    return static_cast<int>(list->list.size());
}
HANDLE_EXCEPTIONS_AND_RETURN(0, list)

void rs2_delete_stream_profiles_list(rs2_stream_profile_list* list) BEGIN_API_CALL
{
    VALIDATE_NOT_NULL(list);
    delete list;
}
NOEXCEPT_RETURN(, list)

void rs2_get_video_stream_intrinsics(const rs2_stream_profile* from, rs2_intrinsics* intr, rs2_error** error) BEGIN_API_CALL
{
    VALIDATE_NOT_NULL(from);
    VALIDATE_NOT_NULL(intr);

    auto vid = VALIDATE_INTERFACE(from->profile, librealsense::video_stream_profile_interface);

    *intr = vid->get_intrinsics();
}
HANDLE_EXCEPTIONS_AND_RETURN(, from, intr)

void rs2_get_motion_intrinsics(const rs2_stream_profile* mode, rs2_motion_device_intrinsic * intrinsics, rs2_error ** error) BEGIN_API_CALL
{
    VALIDATE_NOT_NULL(mode);
    VALIDATE_NOT_NULL(intrinsics);

    auto motion = VALIDATE_INTERFACE(mode->profile, librealsense::motion_stream_profile_interface);
    *intrinsics = motion->get_intrinsics();
}
HANDLE_EXCEPTIONS_AND_RETURN(, mode, intrinsics)


void rs2_get_video_stream_resolution(const rs2_stream_profile* from, int* width, int* height, rs2_error** error) BEGIN_API_CALL
{
    VALIDATE_NOT_NULL(from);

    auto vid = VALIDATE_INTERFACE(from->profile, librealsense::video_stream_profile_interface);

    if (width)  *width = vid->get_width();
    if (height) *height = vid->get_height();
}
HANDLE_EXCEPTIONS_AND_RETURN(, from, width, height)

int rs2_is_stream_profile_default(const rs2_stream_profile* profile, rs2_error** error) BEGIN_API_CALL
{
    VALIDATE_NOT_NULL(profile);
    return profile->profile->get_tag() & profile_tag::PROFILE_TAG_DEFAULT ? 1 : 0;
}
HANDLE_EXCEPTIONS_AND_RETURN(0, profile)

void rs2_get_stream_profile_data(const rs2_stream_profile* mode, rs2_stream* stream, rs2_format* format, int* index, int* unique_id, int* framerate, rs2_error** error) BEGIN_API_CALL
{
    VALIDATE_NOT_NULL(mode);
    VALIDATE_NOT_NULL(stream);
    VALIDATE_NOT_NULL(format);
    VALIDATE_NOT_NULL(index);
    VALIDATE_NOT_NULL(unique_id);

    *framerate = mode->profile->get_framerate();
    *format = mode->profile->get_format();
    *index = mode->profile->get_stream_index();
    *stream = mode->profile->get_stream_type();
    *unique_id = mode->profile->get_unique_id();
}
HANDLE_EXCEPTIONS_AND_RETURN(, mode, stream, format, index, framerate)

void rs2_set_stream_profile_data(rs2_stream_profile* mode, rs2_stream stream, int index, rs2_format format, rs2_error** error) BEGIN_API_CALL
{
    VALIDATE_NOT_NULL(mode);
    VALIDATE_ENUM(stream);
    VALIDATE_ENUM(format);

    mode->profile->set_format(format);
    mode->profile->set_stream_type(stream);
    mode->profile->set_stream_index(index);
}
HANDLE_EXCEPTIONS_AND_RETURN(, mode, stream, format)

void rs2_delete_stream_profile(rs2_stream_profile* p) BEGIN_API_CALL
{
    VALIDATE_NOT_NULL(p);
    delete p;
}
NOEXCEPT_RETURN(, p)

rs2_stream_profile* rs2_clone_stream_profile(const rs2_stream_profile* mode, rs2_stream stream, int stream_idx, rs2_format fmt, rs2_error** error) BEGIN_API_CALL
{
    VALIDATE_NOT_NULL(mode);
    VALIDATE_ENUM(stream);
    VALIDATE_ENUM(fmt);

    auto sp = mode->profile->clone();
    sp->set_stream_type(stream);
    sp->set_stream_index(stream_idx);
    sp->set_format(fmt);

    return new rs2_stream_profile{ sp.get(), sp };
}
HANDLE_EXCEPTIONS_AND_RETURN(nullptr, mode, stream, stream_idx, fmt)

const rs2_raw_data_buffer* rs2_send_and_receive_raw_data(rs2_device* device, void* raw_data_to_send, unsigned size_of_raw_data_to_send, rs2_error** error) BEGIN_API_CALL
{
    VALIDATE_NOT_NULL(device);

    auto debug_interface = VALIDATE_INTERFACE(device->device, librealsense::debug_interface);

    auto raw_data_buffer = static_cast<uint8_t*>(raw_data_to_send);
    std::vector<uint8_t> buffer_to_send(raw_data_buffer, raw_data_buffer + size_of_raw_data_to_send);
    auto ret_data = debug_interface->send_receive_raw_data(buffer_to_send);
    return new rs2_raw_data_buffer{ ret_data };
}
HANDLE_EXCEPTIONS_AND_RETURN(nullptr, device)

const unsigned char* rs2_get_raw_data(const rs2_raw_data_buffer* buffer, rs2_error** error) BEGIN_API_CALL
{
    VALIDATE_NOT_NULL(buffer);
    return buffer->buffer.data();
}
HANDLE_EXCEPTIONS_AND_RETURN(0, buffer)

int rs2_get_raw_data_size(const rs2_raw_data_buffer* buffer, rs2_error** error) BEGIN_API_CALL
{
    VALIDATE_NOT_NULL(buffer);
    return static_cast<int>(buffer->buffer.size());
}
HANDLE_EXCEPTIONS_AND_RETURN(0, buffer)

void rs2_delete_raw_data(const rs2_raw_data_buffer* buffer) BEGIN_API_CALL
{
    VALIDATE_NOT_NULL(buffer);
    delete buffer;
}
NOEXCEPT_RETURN(, buffer)

void rs2_open(rs2_sensor* sensor, const rs2_stream_profile* profile, rs2_error** error) BEGIN_API_CALL
{
    VALIDATE_NOT_NULL(sensor);
    VALIDATE_NOT_NULL(profile);

    std::vector<std::shared_ptr<stream_profile_interface>> request;
    request.push_back(std::dynamic_pointer_cast<stream_profile_interface>(profile->profile->shared_from_this()));
    sensor->sensor->open(request);
}
HANDLE_EXCEPTIONS_AND_RETURN(, sensor, profile)

void rs2_open_multiple(rs2_sensor* sensor,
    const rs2_stream_profile** profiles, int count, rs2_error** error) BEGIN_API_CALL
{
    VALIDATE_NOT_NULL(sensor);
    VALIDATE_NOT_NULL(profiles);

    std::vector<std::shared_ptr<stream_profile_interface>> request;
    for (auto i = 0; i < count; i++)
    {
        request.push_back(std::dynamic_pointer_cast<stream_profile_interface>(profiles[i]->profile->shared_from_this()));
    }
    sensor->sensor->open(request);
}
HANDLE_EXCEPTIONS_AND_RETURN(, sensor, profiles, count)

void rs2_close(const rs2_sensor* sensor, rs2_error** error) BEGIN_API_CALL
{
    VALIDATE_NOT_NULL(sensor);
    sensor->sensor->close();
}
HANDLE_EXCEPTIONS_AND_RETURN(, sensor)

int rs2_is_option_read_only(const rs2_options* options, rs2_option option, rs2_error** error) BEGIN_API_CALL
{
    VALIDATE_NOT_NULL(options);
    return options->options->get_option(option).is_read_only();
}
HANDLE_EXCEPTIONS_AND_RETURN(0, options, option)

float rs2_get_option(const rs2_options* options, rs2_option option, rs2_error** error) BEGIN_API_CALL
{
    VALIDATE_NOT_NULL(options);
    VALIDATE_OPTION(options, option);
    return options->options->get_option(option).query();
}
HANDLE_EXCEPTIONS_AND_RETURN(0.0f, options, option)

void rs2_set_option(const rs2_options* options, rs2_option option, float value, rs2_error** error) BEGIN_API_CALL
{
    VALIDATE_NOT_NULL(options);
    VALIDATE_OPTION(options, option);
    options->options->get_option(option).set(value);
}
HANDLE_EXCEPTIONS_AND_RETURN(, options, option, value)

rs2_options_list* rs2_get_options_list(const rs2_options* options, rs2_error** error) BEGIN_API_CALL
{
    VALIDATE_NOT_NULL(options);
    return new rs2_options_list{ options->options->get_supported_options() };
}
HANDLE_EXCEPTIONS_AND_RETURN(nullptr, options)

const char* rs2_get_option_name(const rs2_options* options,rs2_option option, rs2_error** error) BEGIN_API_CALL
{
    VALIDATE_NOT_NULL(options);
    return options->options->get_option_name(option);
}
HANDLE_EXCEPTIONS_AND_RETURN(nullptr, option, options)

int rs2_get_options_list_size(const rs2_options_list* options, rs2_error** error)BEGIN_API_CALL
{
    VALIDATE_NOT_NULL(options);
    return options->list.size();
}
HANDLE_EXCEPTIONS_AND_RETURN(0, options)

rs2_option rs2_get_option_from_list(const rs2_options_list* options, int i, rs2_error** error) BEGIN_API_CALL
{
    VALIDATE_NOT_NULL(options);
    return options->list[i];
}
HANDLE_EXCEPTIONS_AND_RETURN(RS2_OPTION_COUNT, options)

void rs2_delete_options_list(rs2_options_list* list) BEGIN_API_CALL
{
    VALIDATE_NOT_NULL(list);
    delete list;
}
NOEXCEPT_RETURN(, list)

int rs2_supports_option(const rs2_options* options, rs2_option option, rs2_error** error) BEGIN_API_CALL
{
    VALIDATE_NOT_NULL(options);
    return options->options->supports_option(option);
}
HANDLE_EXCEPTIONS_AND_RETURN(0, options, option)

void rs2_get_option_range(const rs2_options* options, rs2_option option,
    float* min, float* max, float* step, float* def, rs2_error** error) BEGIN_API_CALL
{
    VALIDATE_NOT_NULL(options);
    VALIDATE_OPTION(options, option);
    VALIDATE_NOT_NULL(min);
    VALIDATE_NOT_NULL(max);
    VALIDATE_NOT_NULL(step);
    VALIDATE_NOT_NULL(def);
    auto range = options->options->get_option(option).get_range();
    *min = range.min;
    *max = range.max;
    *def = range.def;
    *step = range.step;
}
HANDLE_EXCEPTIONS_AND_RETURN(, options, option, min, max, step, def)

const char* rs2_get_device_info(const rs2_device* dev, rs2_camera_info info, rs2_error** error) BEGIN_API_CALL
{
    VALIDATE_NOT_NULL(dev);
    VALIDATE_ENUM(info);
    if (dev->device->supports_info(info))
    {
        return dev->device->get_info(info).c_str();
    }
    throw librealsense::invalid_value_exception(librealsense::to_string() << "info " << rs2_camera_info_to_string(info) << " not supported by the device!");
}
HANDLE_EXCEPTIONS_AND_RETURN(nullptr, dev, info)

int rs2_supports_device_info(const rs2_device* dev, rs2_camera_info info, rs2_error** error) BEGIN_API_CALL
{
    VALIDATE_NOT_NULL(dev);
    VALIDATE_ENUM(info);
    return dev->device->supports_info(info);
}
HANDLE_EXCEPTIONS_AND_RETURN(false, dev, info)

const char* rs2_get_sensor_info(const rs2_sensor* sensor, rs2_camera_info info, rs2_error** error) BEGIN_API_CALL
{
    VALIDATE_NOT_NULL(sensor);
    VALIDATE_ENUM(info);
    if (sensor->sensor->supports_info(info))
    {
        return sensor->sensor->get_info(info).c_str();
    }
    throw librealsense::invalid_value_exception(librealsense::to_string() << "info " << rs2_camera_info_to_string(info) << " not supported by the sensor!");
}
HANDLE_EXCEPTIONS_AND_RETURN(nullptr, sensor, info)

int rs2_supports_sensor_info(const rs2_sensor* sensor, rs2_camera_info info, rs2_error** error) BEGIN_API_CALL
{
    VALIDATE_NOT_NULL(sensor);
    VALIDATE_ENUM(info);
    return sensor->sensor->supports_info(info);
}
HANDLE_EXCEPTIONS_AND_RETURN(false, sensor, info)

void rs2_start(const rs2_sensor* sensor, rs2_frame_callback_ptr on_frame, void* user, rs2_error** error) BEGIN_API_CALL
{
    VALIDATE_NOT_NULL(sensor);
    VALIDATE_NOT_NULL(on_frame);
    librealsense::frame_callback_ptr callback(
        new librealsense::frame_callback(on_frame, user));
    sensor->sensor->start(move(callback));
}
HANDLE_EXCEPTIONS_AND_RETURN(, sensor, on_frame, user)

void rs2_start_queue(const rs2_sensor* sensor, rs2_frame_queue* queue, rs2_error** error) BEGIN_API_CALL
{
    VALIDATE_NOT_NULL(sensor);
    VALIDATE_NOT_NULL(queue);
    librealsense::frame_callback_ptr callback(
        new librealsense::frame_callback(rs2_enqueue_frame, queue));
    sensor->sensor->start(move(callback));
}
HANDLE_EXCEPTIONS_AND_RETURN(, sensor, queue)

void rs2_set_notifications_callback(const rs2_sensor* sensor, rs2_notification_callback_ptr on_notification, void* user, rs2_error** error) BEGIN_API_CALL
{
    VALIDATE_NOT_NULL(sensor);
    VALIDATE_NOT_NULL(on_notification);
    librealsense::notifications_callback_ptr callback(
        new librealsense::notifications_callback(on_notification, user),
        [](rs2_notifications_callback* p) { delete p; });
    sensor->sensor->register_notifications_callback(std::move(callback));
}
HANDLE_EXCEPTIONS_AND_RETURN(, sensor, on_notification, user)

void rs2_set_devices_changed_callback(const rs2_context* context, rs2_devices_changed_callback_ptr callback, void* user, rs2_error** error) BEGIN_API_CALL
{
    VALIDATE_NOT_NULL(context);
    VALIDATE_NOT_NULL(callback);
    librealsense::devices_changed_callback_ptr cb(
        new librealsense::devices_changed_callback(callback, user),
        [](rs2_devices_changed_callback* p) { delete p; });
    context->ctx->set_devices_changed_callback(std::move(cb));
}
HANDLE_EXCEPTIONS_AND_RETURN(, context, callback, user)

void rs2_start_cpp(const rs2_sensor* sensor, rs2_frame_callback* callback, rs2_error** error) BEGIN_API_CALL
{
    VALIDATE_NOT_NULL(sensor);
    VALIDATE_NOT_NULL(callback);
    sensor->sensor->start({ callback, [](rs2_frame_callback* p) { p->release(); } });
}
HANDLE_EXCEPTIONS_AND_RETURN(, sensor, callback)

void rs2_set_notifications_callback_cpp(const rs2_sensor* sensor, rs2_notifications_callback* callback, rs2_error** error) BEGIN_API_CALL
{
    VALIDATE_NOT_NULL(sensor);
    VALIDATE_NOT_NULL(callback);
    sensor->sensor->register_notifications_callback({ callback, [](rs2_notifications_callback* p) { p->release(); } });
}
HANDLE_EXCEPTIONS_AND_RETURN(, sensor, callback)

void rs2_set_devices_changed_callback_cpp(rs2_context* context, rs2_devices_changed_callback* callback, rs2_error** error) BEGIN_API_CALL
{
    VALIDATE_NOT_NULL(context);
    VALIDATE_NOT_NULL(callback);
    context->ctx->set_devices_changed_callback({ callback, [](rs2_devices_changed_callback* p) { p->release(); } });
}
HANDLE_EXCEPTIONS_AND_RETURN(, context, callback)

void rs2_stop(const rs2_sensor* sensor, rs2_error** error) BEGIN_API_CALL
{
    VALIDATE_NOT_NULL(sensor);
    sensor->sensor->stop();
}
HANDLE_EXCEPTIONS_AND_RETURN(, sensor)

int rs2_supports_frame_metadata(const rs2_frame* frame, rs2_frame_metadata_value frame_metadata, rs2_error** error) BEGIN_API_CALL
{
    VALIDATE_NOT_NULL(frame);
    VALIDATE_ENUM(frame_metadata);
    return ((frame_interface*)frame)->supports_frame_metadata(frame_metadata);
}
HANDLE_EXCEPTIONS_AND_RETURN(0, frame, frame_metadata)

rs2_metadata_type rs2_get_frame_metadata(const rs2_frame* frame, rs2_frame_metadata_value frame_metadata, rs2_error** error) BEGIN_API_CALL
{
    VALIDATE_NOT_NULL(frame);
    VALIDATE_ENUM(frame_metadata);
    return ((frame_interface*)frame)->get_frame_metadata(frame_metadata);
}
HANDLE_EXCEPTIONS_AND_RETURN(0, frame, frame_metadata)

const char* rs2_get_notification_description(rs2_notification* notification, rs2_error** error) BEGIN_API_CALL
{
    VALIDATE_NOT_NULL(notification);
    return notification->_notification->description.c_str();
}
HANDLE_EXCEPTIONS_AND_RETURN(0, notification)

rs2_time_t rs2_get_notification_timestamp(rs2_notification* notification, rs2_error** error) BEGIN_API_CALL
{
    VALIDATE_NOT_NULL(notification);
    return notification->_notification->timestamp;
}
HANDLE_EXCEPTIONS_AND_RETURN(0, notification)

rs2_log_severity rs2_get_notification_severity(rs2_notification* notification, rs2_error** error) BEGIN_API_CALL
{
    VALIDATE_NOT_NULL(notification);
    return (rs2_log_severity)notification->_notification->severity;
}
HANDLE_EXCEPTIONS_AND_RETURN(RS2_LOG_SEVERITY_NONE, notification)

rs2_notification_category rs2_get_notification_category(rs2_notification* notification, rs2_error** error) BEGIN_API_CALL
{
    VALIDATE_NOT_NULL(notification);
    return (rs2_notification_category)notification->_notification->category;
}
HANDLE_EXCEPTIONS_AND_RETURN(RS2_NOTIFICATION_CATEGORY_UNKNOWN_ERROR, notification)

const char* rs2_get_notification_serialized_data(rs2_notification* notification, rs2_error** error) BEGIN_API_CALL
{
    VALIDATE_NOT_NULL(notification);
    return notification->_notification->serialized_data.c_str();
}
HANDLE_EXCEPTIONS_AND_RETURN(0, notification)


int rs2_device_list_contains(const rs2_device_list* info_list, const rs2_device* device, rs2_error** error) BEGIN_API_CALL
{
    VALIDATE_NOT_NULL(info_list);
    VALIDATE_NOT_NULL(device);

    for (auto info : info_list->list)
    {
        // TODO: This is incapable of detecting playback devices
        // Need to extend, if playback, compare filename or something
        if (device->info && device->info->get_device_data() == info.info->get_device_data())
        {
            return 1;
        }
    }
    return 0;
}
HANDLE_EXCEPTIONS_AND_RETURN(false, info_list, device)

rs2_time_t rs2_get_frame_timestamp(const rs2_frame* frame_ref, rs2_error** error) BEGIN_API_CALL
{
    VALIDATE_NOT_NULL(frame_ref);
    return ((frame_interface*)frame_ref)->get_frame_timestamp();
}
HANDLE_EXCEPTIONS_AND_RETURN(0, frame_ref)

rs2_timestamp_domain rs2_get_frame_timestamp_domain(const rs2_frame* frame_ref, rs2_error** error) BEGIN_API_CALL
{
    VALIDATE_NOT_NULL(frame_ref);
    return ((frame_interface*)frame_ref)->get_frame_timestamp_domain();
}
HANDLE_EXCEPTIONS_AND_RETURN(RS2_TIMESTAMP_DOMAIN_COUNT, frame_ref)

const void* rs2_get_frame_data(const rs2_frame* frame_ref, rs2_error** error) BEGIN_API_CALL
{
    VALIDATE_NOT_NULL(frame_ref);
    return ((frame_interface*)frame_ref)->get_frame_data();
}
HANDLE_EXCEPTIONS_AND_RETURN(nullptr, frame_ref)

int rs2_get_frame_width(const rs2_frame* frame_ref, rs2_error** error) BEGIN_API_CALL
{
    VALIDATE_NOT_NULL(frame_ref);
    auto vf = VALIDATE_INTERFACE(((frame_interface*)frame_ref), librealsense::video_frame);
    return vf->get_width();
}
HANDLE_EXCEPTIONS_AND_RETURN(0, frame_ref)

int rs2_get_frame_height(const rs2_frame* frame_ref, rs2_error** error) BEGIN_API_CALL
{
    VALIDATE_NOT_NULL(frame_ref);
    auto vf = VALIDATE_INTERFACE(((frame_interface*)frame_ref), librealsense::video_frame);
    return vf->get_height();
}
HANDLE_EXCEPTIONS_AND_RETURN(0, frame_ref)

int rs2_get_frame_stride_in_bytes(const rs2_frame* frame_ref, rs2_error** error) BEGIN_API_CALL
{
    VALIDATE_NOT_NULL(frame_ref);
    auto vf = VALIDATE_INTERFACE(((frame_interface*)frame_ref), librealsense::video_frame);
    return vf->get_stride();
}
HANDLE_EXCEPTIONS_AND_RETURN(0, frame_ref)

const rs2_stream_profile* rs2_get_frame_stream_profile(const rs2_frame* frame_ref, rs2_error** error) BEGIN_API_CALL
{
    VALIDATE_NOT_NULL(frame_ref);
    return ((frame_interface*)frame_ref)->get_stream()->get_c_wrapper();
}
HANDLE_EXCEPTIONS_AND_RETURN(nullptr, frame_ref)

int rs2_get_frame_bits_per_pixel(const rs2_frame* frame_ref, rs2_error** error) BEGIN_API_CALL
{
    VALIDATE_NOT_NULL(frame_ref);
    auto vf = VALIDATE_INTERFACE(((frame_interface*)frame_ref), librealsense::video_frame);
    return vf->get_bpp();
}
HANDLE_EXCEPTIONS_AND_RETURN(0, frame_ref)

unsigned long long rs2_get_frame_number(const rs2_frame* frame, rs2_error** error) BEGIN_API_CALL
{
    VALIDATE_NOT_NULL(frame);
    return ((frame_interface*)frame)->get_frame_number();
}
HANDLE_EXCEPTIONS_AND_RETURN(0, frame)

void rs2_release_frame(rs2_frame* frame) BEGIN_API_CALL
{
    VALIDATE_NOT_NULL(frame);
    ((frame_interface*)frame)->release();
}
NOEXCEPT_RETURN(, frame)

void rs2_keep_frame(rs2_frame* frame) BEGIN_API_CALL
{
    VALIDATE_NOT_NULL(frame);
    ((frame_interface*)frame)->keep();
}
NOEXCEPT_RETURN(, frame)

const char* rs2_get_option_description(const rs2_options* options, rs2_option option, rs2_error** error) BEGIN_API_CALL
{
    VALIDATE_NOT_NULL(options);
    VALIDATE_OPTION(options, option);
    return options->options->get_option(option).get_description();
}
HANDLE_EXCEPTIONS_AND_RETURN(nullptr, options, option)

void rs2_frame_add_ref(rs2_frame* frame, rs2_error** error) BEGIN_API_CALL
{
    VALIDATE_NOT_NULL(frame);
    ((frame_interface*)frame)->acquire();
}
HANDLE_EXCEPTIONS_AND_RETURN(, frame)

const char* rs2_get_option_value_description(const rs2_options* options, rs2_option option, float value, rs2_error** error) BEGIN_API_CALL
{
    VALIDATE_NOT_NULL(options);
    VALIDATE_OPTION(options, option);
    return options->options->get_option(option).get_value_description(value);
}
HANDLE_EXCEPTIONS_AND_RETURN(nullptr, options, option, value)

rs2_frame_queue* rs2_create_frame_queue(int capacity, rs2_error** error) BEGIN_API_CALL
{
    return new rs2_frame_queue(capacity);
}
HANDLE_EXCEPTIONS_AND_RETURN(nullptr, capacity)

void rs2_delete_frame_queue(rs2_frame_queue* queue) BEGIN_API_CALL
{
    VALIDATE_NOT_NULL(queue);
    delete queue;
}
NOEXCEPT_RETURN(, queue)

rs2_frame* rs2_wait_for_frame(rs2_frame_queue* queue, unsigned int timeout_ms, rs2_error** error) BEGIN_API_CALL
{
    VALIDATE_NOT_NULL(queue);
    librealsense::frame_holder fh;
    if (!queue->queue.dequeue(&fh, timeout_ms))
    {
        throw std::runtime_error("Frame did not arrive in time!");
    }

    frame_interface* result = nullptr;
    std::swap(result, fh.frame);
    return (rs2_frame*)result;
}
HANDLE_EXCEPTIONS_AND_RETURN(nullptr, queue)

int rs2_poll_for_frame(rs2_frame_queue* queue, rs2_frame** output_frame, rs2_error** error) BEGIN_API_CALL
{
    VALIDATE_NOT_NULL(queue);
    VALIDATE_NOT_NULL(output_frame);
    librealsense::frame_holder fh;
    if (queue->queue.try_dequeue(&fh))
    {
        frame_interface* result = nullptr;
        std::swap(result, fh.frame);
        *output_frame = (rs2_frame*)result;
        return true;
    }

    return false;
}
HANDLE_EXCEPTIONS_AND_RETURN(0, queue, output_frame)

int rs2_try_wait_for_frame(rs2_frame_queue* queue, unsigned int timeout_ms, rs2_frame** output_frame, rs2_error** error) BEGIN_API_CALL
{
    VALIDATE_NOT_NULL(queue);
    VALIDATE_NOT_NULL(output_frame);
    librealsense::frame_holder fh;
    if (!queue->queue.dequeue(&fh, timeout_ms))
    {
        return false;
    }

    frame_interface* result = nullptr;
    std::swap(result, fh.frame);
    *output_frame = (rs2_frame*)result;
    return true;
}
HANDLE_EXCEPTIONS_AND_RETURN(0, queue, output_frame)

void rs2_enqueue_frame(rs2_frame* frame, void* queue) BEGIN_API_CALL
{
    VALIDATE_NOT_NULL(frame);
    VALIDATE_NOT_NULL(queue);
    auto q = reinterpret_cast<rs2_frame_queue*>(queue);
    librealsense::frame_holder fh;
    fh.frame = (frame_interface*)frame;
    q->queue.enqueue(std::move(fh));
}
NOEXCEPT_RETURN(, frame, queue)

void rs2_flush_queue(rs2_frame_queue* queue, rs2_error** error) BEGIN_API_CALL
{
    VALIDATE_NOT_NULL(queue);
    queue->queue.clear();
}
HANDLE_EXCEPTIONS_AND_RETURN(, queue)

void rs2_get_extrinsics(const rs2_stream_profile* from,
    const rs2_stream_profile* to,
    rs2_extrinsics* extrin, rs2_error** error) BEGIN_API_CALL
{
    VALIDATE_NOT_NULL(from);
    VALIDATE_NOT_NULL(to);
    VALIDATE_NOT_NULL(extrin);

    if (!environment::get_instance().get_extrinsics_graph().try_fetch_extrinsics(*from->profile, *to->profile, extrin))
    {
        throw not_implemented_exception("Requested extrinsics are not available!");
    }
}
HANDLE_EXCEPTIONS_AND_RETURN(, from, to, extrin)

void rs2_register_extrinsics(const rs2_stream_profile* from,
    const rs2_stream_profile* to,
    rs2_extrinsics extrin, rs2_error** error)BEGIN_API_CALL
{
    VALIDATE_NOT_NULL(from);
    VALIDATE_NOT_NULL(to);

    environment::get_instance().get_extrinsics_graph().register_extrinsics(*from->profile, *to->profile, extrin);
}
HANDLE_EXCEPTIONS_AND_RETURN(, from, to)

void rs2_hardware_reset(const rs2_device* device, rs2_error** error) BEGIN_API_CALL
{
    VALIDATE_NOT_NULL(device);
    device->device->hardware_reset();
}
HANDLE_EXCEPTIONS_AND_RETURN(, device)

// Verify  and provide API version encoded as integer value
int rs2_get_api_version(rs2_error** error) BEGIN_API_CALL
{
    // Each component type is within [0-99] range
    VALIDATE_RANGE(RS2_API_MAJOR_VERSION, 0, 99);
    VALIDATE_RANGE(RS2_API_MINOR_VERSION, 0, 99);
    VALIDATE_RANGE(RS2_API_PATCH_VERSION, 0, 99);
    return RS2_API_VERSION;
}
HANDLE_EXCEPTIONS_AND_RETURN(0, RS2_API_MAJOR_VERSION, RS2_API_MINOR_VERSION, RS2_API_PATCH_VERSION)

rs2_context* rs2_create_recording_context(int api_version, const char* filename, const char* section, rs2_recording_mode mode, rs2_error** error) BEGIN_API_CALL
{
    VALIDATE_NOT_NULL(filename);
    VALIDATE_NOT_NULL(section);
    verify_version_compatibility(api_version);

    return new rs2_context{ std::make_shared<librealsense::context>(librealsense::backend_type::record, filename, section, mode) };
}
HANDLE_EXCEPTIONS_AND_RETURN(nullptr, api_version, filename, section, mode)

rs2_context* rs2_create_mock_context_versioned(int api_version, const char* filename, const char* section, const char* min_api_version, rs2_error** error) BEGIN_API_CALL
{
    VALIDATE_NOT_NULL(filename);
    VALIDATE_NOT_NULL(section);
    verify_version_compatibility(api_version);

    return new rs2_context{ std::make_shared<librealsense::context>(librealsense::backend_type::playback, filename, section, RS2_RECORDING_MODE_COUNT, std::string(min_api_version)) };
}
HANDLE_EXCEPTIONS_AND_RETURN(nullptr, api_version, filename, section)

rs2_context* rs2_create_mock_context(int api_version, const char* filename, const char* section, rs2_error** error) BEGIN_API_CALL
{
    VALIDATE_NOT_NULL(filename);
    VALIDATE_NOT_NULL(section);
    verify_version_compatibility(api_version);

    return new rs2_context{ std::make_shared<librealsense::context>(librealsense::backend_type::playback, filename, section, RS2_RECORDING_MODE_COUNT) };
}
HANDLE_EXCEPTIONS_AND_RETURN(nullptr, api_version, filename, section)

void rs2_set_region_of_interest(const rs2_sensor* sensor, int min_x, int min_y, int max_x, int max_y, rs2_error** error) BEGIN_API_CALL
{
    VALIDATE_NOT_NULL(sensor);

    VALIDATE_LE(min_x, max_x);
    VALIDATE_LE(min_y, max_y);
    VALIDATE_LE(0, min_x);
    VALIDATE_LE(0, min_y);

    auto roi = VALIDATE_INTERFACE(sensor->sensor, librealsense::roi_sensor_interface);
    roi->get_roi_method().set({ min_x, min_y, max_x, max_y });
}
HANDLE_EXCEPTIONS_AND_RETURN(, sensor, min_x, min_y, max_x, max_y)

void rs2_get_region_of_interest(const rs2_sensor* sensor, int* min_x, int* min_y, int* max_x, int* max_y, rs2_error** error) BEGIN_API_CALL
{
    VALIDATE_NOT_NULL(sensor);
    VALIDATE_NOT_NULL(min_x);
    VALIDATE_NOT_NULL(min_y);
    VALIDATE_NOT_NULL(max_x);
    VALIDATE_NOT_NULL(max_y);

    auto roi = VALIDATE_INTERFACE(sensor->sensor, librealsense::roi_sensor_interface);
    auto rect = roi->get_roi_method().get();

    *min_x = rect.min_x;
    *min_y = rect.min_y;
    *max_x = rect.max_x;
    *max_y = rect.max_y;
}
HANDLE_EXCEPTIONS_AND_RETURN(, sensor, min_x, min_y, max_x, max_y)

void rs2_free_error(rs2_error* error) { if (error) delete error; }
const char* rs2_get_failed_function(const rs2_error* error) { return error ? error->function.c_str() : nullptr; }
const char* rs2_get_failed_args(const rs2_error* error) { return error ? error->args.c_str() : nullptr; }
const char* rs2_get_error_message(const rs2_error* error) { return error ? error->message.c_str() : nullptr; }
rs2_exception_type rs2_get_librealsense_exception_type(const rs2_error* error) { return error ? error->exception_type : RS2_EXCEPTION_TYPE_UNKNOWN; }

const char* rs2_stream_to_string(rs2_stream stream)                                       { return librealsense::get_string(stream);       }
const char* rs2_format_to_string(rs2_format format)                                       { return librealsense::get_string(format);       }
const char* rs2_distortion_to_string(rs2_distortion distortion)                           { return librealsense::get_string(distortion);   }
const char* rs2_option_to_string(rs2_option option)                                       { return librealsense::get_string(option);       }
const char* rs2_camera_info_to_string(rs2_camera_info info)                               { return librealsense::get_string(info);         }
const char* rs2_timestamp_domain_to_string(rs2_timestamp_domain info)                     { return librealsense::get_string(info);         }
const char* rs2_notification_category_to_string(rs2_notification_category category)       { return librealsense::get_string(category);     }
const char* rs2_sr300_visual_preset_to_string(rs2_sr300_visual_preset preset)             { return librealsense::get_string(preset);       }
const char* rs2_log_severity_to_string(rs2_log_severity severity)                         { return librealsense::get_string(severity);     }
const char* rs2_exception_type_to_string(rs2_exception_type type)                         { return librealsense::get_string(type);         }
const char* rs2_playback_status_to_string(rs2_playback_status status)                     { return librealsense::get_string(status);       }
const char* rs2_extension_type_to_string(rs2_extension type)                              { return librealsense::get_string(type);         }
const char* rs2_frame_metadata_to_string(rs2_frame_metadata_value metadata)               { return librealsense::get_string(metadata);     }
const char* rs2_extension_to_string(rs2_extension type)                                   { return rs2_extension_type_to_string(type);     }
const char* rs2_frame_metadata_value_to_string(rs2_frame_metadata_value metadata)         { return rs2_frame_metadata_to_string(metadata); }


void rs2_log_to_console(rs2_log_severity min_severity, rs2_error** error) BEGIN_API_CALL
{
    librealsense::log_to_console(min_severity);
}
HANDLE_EXCEPTIONS_AND_RETURN(, min_severity)

void rs2_log_to_file(rs2_log_severity min_severity, const char* file_path, rs2_error** error) BEGIN_API_CALL
{
    librealsense::log_to_file(min_severity, file_path);
}
HANDLE_EXCEPTIONS_AND_RETURN(, min_severity, file_path)

int rs2_is_sensor_extendable_to(const rs2_sensor* sensor, rs2_extension extension_type, rs2_error** error) BEGIN_API_CALL
{
    VALIDATE_NOT_NULL(sensor);
    VALIDATE_ENUM(extension_type);
    switch (extension_type)
    {
    case RS2_EXTENSION_DEBUG               : return VALIDATE_INTERFACE_NO_THROW(sensor->sensor, librealsense::debug_interface)        != nullptr;
    case RS2_EXTENSION_INFO                : return VALIDATE_INTERFACE_NO_THROW(sensor->sensor, librealsense::info_interface)         != nullptr;
    case RS2_EXTENSION_OPTIONS             : return VALIDATE_INTERFACE_NO_THROW(sensor->sensor, librealsense::options_interface)      != nullptr;
    case RS2_EXTENSION_VIDEO               : return VALIDATE_INTERFACE_NO_THROW(sensor->sensor, librealsense::video_sensor_interface) != nullptr;
    case RS2_EXTENSION_ROI                 : return VALIDATE_INTERFACE_NO_THROW(sensor->sensor, librealsense::roi_sensor_interface)   != nullptr;
    case RS2_EXTENSION_DEPTH_SENSOR        : return VALIDATE_INTERFACE_NO_THROW(sensor->sensor, librealsense::depth_sensor)           != nullptr;
    case RS2_EXTENSION_DEPTH_STEREO_SENSOR : return VALIDATE_INTERFACE_NO_THROW(sensor->sensor, librealsense::depth_stereo_sensor)    != nullptr;
    case RS2_EXTENSION_SOFTWARE_SENSOR  : return VALIDATE_INTERFACE_NO_THROW(sensor->sensor, librealsense::software_sensor) != nullptr;
    default:
        return false;
    }
}
HANDLE_EXCEPTIONS_AND_RETURN(0, sensor, extension_type)

int rs2_is_device_extendable_to(const rs2_device* dev, rs2_extension extension, rs2_error** error) BEGIN_API_CALL
{
    VALIDATE_NOT_NULL(dev);
    VALIDATE_ENUM(extension);
    switch (extension)
    {
        case RS2_EXTENSION_DEBUG                 : return VALIDATE_INTERFACE_NO_THROW(dev->device, librealsense::debug_interface)             != nullptr;
        case RS2_EXTENSION_INFO                  : return VALIDATE_INTERFACE_NO_THROW(dev->device, librealsense::info_interface)              != nullptr;
        case RS2_EXTENSION_OPTIONS               : return VALIDATE_INTERFACE_NO_THROW(dev->device, librealsense::options_interface)           != nullptr;
        case RS2_EXTENSION_VIDEO                 : return VALIDATE_INTERFACE_NO_THROW(dev->device, librealsense::video_sensor_interface)      != nullptr;
        case RS2_EXTENSION_ROI                   : return VALIDATE_INTERFACE_NO_THROW(dev->device, librealsense::roi_sensor_interface)        != nullptr;
        case RS2_EXTENSION_DEPTH_SENSOR          : return VALIDATE_INTERFACE_NO_THROW(dev->device, librealsense::depth_sensor)                != nullptr;
        case RS2_EXTENSION_DEPTH_STEREO_SENSOR   : return VALIDATE_INTERFACE_NO_THROW(dev->device, librealsense::depth_stereo_sensor)         != nullptr;
        case RS2_EXTENSION_ADVANCED_MODE         : return VALIDATE_INTERFACE_NO_THROW(dev->device, librealsense::ds5_advanced_mode_interface) != nullptr;
        case RS2_EXTENSION_RECORD                : return VALIDATE_INTERFACE_NO_THROW(dev->device, librealsense::record_device)               != nullptr;
        case RS2_EXTENSION_PLAYBACK              : return VALIDATE_INTERFACE_NO_THROW(dev->device, librealsense::playback_device)             != nullptr;
        case RS2_EXTENSION_TM2                   : return VALIDATE_INTERFACE_NO_THROW(dev->device, librealsense::tm2_extensions)              != nullptr;
        default:
            return false;
    }
}
HANDLE_EXCEPTIONS_AND_RETURN(0, dev, extension)


int rs2_is_frame_extendable_to(const rs2_frame* f, rs2_extension extension_type, rs2_error** error) BEGIN_API_CALL
{
    VALIDATE_NOT_NULL(f);
    VALIDATE_ENUM(extension_type);
    switch (extension_type)
    {
    case RS2_EXTENSION_VIDEO_FRAME     : return VALIDATE_INTERFACE_NO_THROW((frame_interface*)f, librealsense::video_frame)     != nullptr;
    case RS2_EXTENSION_COMPOSITE_FRAME : return VALIDATE_INTERFACE_NO_THROW((frame_interface*)f, librealsense::composite_frame) != nullptr;
    case RS2_EXTENSION_POINTS          : return VALIDATE_INTERFACE_NO_THROW((frame_interface*)f, librealsense::points)          != nullptr;
    case RS2_EXTENSION_DEPTH_FRAME     : return VALIDATE_INTERFACE_NO_THROW((frame_interface*)f, librealsense::depth_frame)     != nullptr;
    case RS2_EXTENSION_DISPARITY_FRAME : return VALIDATE_INTERFACE_NO_THROW((frame_interface*)f, librealsense::disparity_frame) != nullptr;
    case RS2_EXTENSION_MOTION_FRAME    : return VALIDATE_INTERFACE_NO_THROW((frame_interface*)f, librealsense::motion_frame)    != nullptr;
    case RS2_EXTENSION_POSE_FRAME      : return VALIDATE_INTERFACE_NO_THROW((frame_interface*)f, librealsense::pose_frame)      != nullptr;

    default:
        return false;
    }
}
HANDLE_EXCEPTIONS_AND_RETURN(0, f, extension_type)

int rs2_is_processing_block_extendable_to(const rs2_processing_block* f, rs2_extension extension_type, rs2_error** error) BEGIN_API_CALL
{
    VALIDATE_NOT_NULL(f);
    VALIDATE_ENUM(extension_type);
    switch (extension_type)
    {
    case RS2_EXTENSION_DECIMATION_FILTER: return VALIDATE_INTERFACE_NO_THROW((processing_block_interface*)(f->block.get()), librealsense::decimation_filter) != nullptr;
    case RS2_EXTENSION_THRESHOLD_FILTER: return VALIDATE_INTERFACE_NO_THROW((processing_block_interface*)(f->block.get()), librealsense::threshold) != nullptr;
    case RS2_EXTENSION_DISPARITY_FILTER: return VALIDATE_INTERFACE_NO_THROW((processing_block_interface*)(f->block.get()), librealsense::disparity_transform) != nullptr;
    case RS2_EXTENSION_SPATIAL_FILTER: return VALIDATE_INTERFACE_NO_THROW((processing_block_interface*)(f->block.get()), librealsense::spatial_filter) != nullptr;
    case RS2_EXTENSION_TEMPORAL_FILTER: return VALIDATE_INTERFACE_NO_THROW((processing_block_interface*)(f->block.get()), librealsense::temporal_filter) != nullptr;
    case RS2_EXTENSION_HOLE_FILLING_FILTER: return VALIDATE_INTERFACE_NO_THROW((processing_block_interface*)(f->block.get()), librealsense::hole_filling_filter) != nullptr;
    case RS2_EXTENSION_ZERO_ORDER_FILTER: return VALIDATE_INTERFACE_NO_THROW((processing_block_interface*)(f->block.get()), librealsense::zero_order) != nullptr;
  
    default:
        return false;
    }
}
HANDLE_EXCEPTIONS_AND_RETURN(0, f, extension_type)

int rs2_stream_profile_is(const rs2_stream_profile* f, rs2_extension extension_type, rs2_error** error) BEGIN_API_CALL
{
    VALIDATE_NOT_NULL(f);
    VALIDATE_ENUM(extension_type);
    switch (extension_type)
    {
    case RS2_EXTENSION_VIDEO_PROFILE    : return VALIDATE_INTERFACE_NO_THROW(f->profile, librealsense::video_stream_profile_interface)  != nullptr;
    case RS2_EXTENSION_MOTION_PROFILE   : return VALIDATE_INTERFACE_NO_THROW(f->profile, librealsense::motion_stream_profile_interface) != nullptr;
    case RS2_EXTENSION_POSE_PROFILE     : return VALIDATE_INTERFACE_NO_THROW(f->profile, librealsense::pose_stream_profile_interface)   != nullptr;
    default:
        return false;
    }
}
HANDLE_EXCEPTIONS_AND_RETURN(0, f, extension_type)

rs2_device* rs2_context_add_device(rs2_context* ctx, const char* file, rs2_error** error) BEGIN_API_CALL
{
    VALIDATE_NOT_NULL(ctx);
    VALIDATE_NOT_NULL(file);

    return new rs2_device{ ctx->ctx, nullptr, ctx->ctx->add_device(file) };
}
HANDLE_EXCEPTIONS_AND_RETURN(nullptr, ctx, file)

void rs2_context_add_software_device(rs2_context* ctx, rs2_device* dev, rs2_error** error) BEGIN_API_CALL
{
    VALIDATE_NOT_NULL(ctx);
    VALIDATE_NOT_NULL(dev);
    auto software_dev = VALIDATE_INTERFACE(dev->device, librealsense::software_device);
    
<<<<<<< HEAD
    ctx->ctx->add_software_device(software_dev->get_info());
=======
    ctx->ctx->add_device(software_dev->get_info());
>>>>>>> 43e30dde
}
HANDLE_EXCEPTIONS_AND_RETURN(, ctx, dev)

void rs2_context_remove_device(rs2_context* ctx, const char* file, rs2_error** error) BEGIN_API_CALL
{
    VALIDATE_NOT_NULL(ctx);
    VALIDATE_NOT_NULL(file);
    ctx->ctx->remove_device(file);
}
HANDLE_EXCEPTIONS_AND_RETURN(, ctx, file)

const char* rs2_playback_device_get_file_path(const rs2_device* device, rs2_error** error) BEGIN_API_CALL
{
    VALIDATE_NOT_NULL(device);
    auto playback = VALIDATE_INTERFACE(device->device, librealsense::playback_device);
    return playback->get_file_name().c_str();
}
HANDLE_EXCEPTIONS_AND_RETURN(nullptr, device)

unsigned long long int rs2_playback_get_duration(const rs2_device* device, rs2_error** error) BEGIN_API_CALL
{
    VALIDATE_NOT_NULL(device);
    auto playback = VALIDATE_INTERFACE(device->device, librealsense::playback_device);
    return playback->get_duration();
}
HANDLE_EXCEPTIONS_AND_RETURN(0, device)

void rs2_playback_seek(const rs2_device* device, long long int time, rs2_error** error) BEGIN_API_CALL
{
    VALIDATE_NOT_NULL(device);
    VALIDATE_LE(0, time);
    auto playback = VALIDATE_INTERFACE(device->device, librealsense::playback_device);
    playback->seek_to_time(std::chrono::nanoseconds(time));
}
HANDLE_EXCEPTIONS_AND_RETURN(, device)

unsigned long long int rs2_playback_get_position(const rs2_device* device, rs2_error** error) BEGIN_API_CALL
{
    VALIDATE_NOT_NULL(device);
    auto playback = VALIDATE_INTERFACE(device->device, librealsense::playback_device);
    return playback->get_position();
}
HANDLE_EXCEPTIONS_AND_RETURN(0, device)

void rs2_playback_device_resume(const rs2_device* device, rs2_error** error) BEGIN_API_CALL
{
    VALIDATE_NOT_NULL(device);
    auto playback = VALIDATE_INTERFACE(device->device, librealsense::playback_device);
    playback->resume();
}
HANDLE_EXCEPTIONS_AND_RETURN(, device)

void rs2_playback_device_pause(const rs2_device* device, rs2_error** error) BEGIN_API_CALL
{
    VALIDATE_NOT_NULL(device);
    auto playback = VALIDATE_INTERFACE(device->device, librealsense::playback_device);
    return playback->pause();
}
HANDLE_EXCEPTIONS_AND_RETURN(, device)

void rs2_playback_device_set_real_time(const rs2_device* device, int real_time, rs2_error** error) BEGIN_API_CALL
{
    VALIDATE_NOT_NULL(device);
    auto playback = VALIDATE_INTERFACE(device->device, librealsense::playback_device);
    playback->set_real_time(real_time == 0 ? false : true);
}
HANDLE_EXCEPTIONS_AND_RETURN(, device)

int rs2_playback_device_is_real_time(const rs2_device* device, rs2_error** error) BEGIN_API_CALL
{
    VALIDATE_NOT_NULL(device);
    auto playback = VALIDATE_INTERFACE(device->device, librealsense::playback_device);
    return playback->is_real_time() ? 1 : 0;
}
HANDLE_EXCEPTIONS_AND_RETURN(0, device)

void rs2_playback_device_set_status_changed_callback(const rs2_device* device, rs2_playback_status_changed_callback* callback, rs2_error** error) BEGIN_API_CALL
{
    VALIDATE_NOT_NULL(device);
    VALIDATE_NOT_NULL(callback);
    auto playback = VALIDATE_INTERFACE(device->device, librealsense::playback_device);
    auto cb = std::shared_ptr<rs2_playback_status_changed_callback>(callback, [](rs2_playback_status_changed_callback* p) { if (p) p->release(); });
    playback->playback_status_changed += [cb](rs2_playback_status status) { cb->on_playback_status_changed(status); };
}
HANDLE_EXCEPTIONS_AND_RETURN(, device, callback)


rs2_playback_status rs2_playback_device_get_current_status(const rs2_device* device, rs2_error** error) BEGIN_API_CALL
{
    VALIDATE_NOT_NULL(device);
    auto playback = VALIDATE_INTERFACE(device->device, librealsense::playback_device);
    return playback->get_current_status();
}
HANDLE_EXCEPTIONS_AND_RETURN(RS2_PLAYBACK_STATUS_UNKNOWN, device)

void rs2_playback_device_set_playback_speed(const rs2_device* device, float speed, rs2_error** error) BEGIN_API_CALL
{
    VALIDATE_NOT_NULL(device);
    auto playback = VALIDATE_INTERFACE(device->device, librealsense::playback_device);
    playback->set_frame_rate(speed);
}
HANDLE_EXCEPTIONS_AND_RETURN(, device)

void rs2_playback_device_stop(const rs2_device* device, rs2_error** error) BEGIN_API_CALL
{
    VALIDATE_NOT_NULL(device);
    auto playback = VALIDATE_INTERFACE(device->device, librealsense::playback_device);
    return playback->stop();
}
HANDLE_EXCEPTIONS_AND_RETURN(, device)

rs2_device* rs2_create_record_device(const rs2_device* device, const char* file, rs2_error** error) BEGIN_API_CALL
{
    VALIDATE_NOT_NULL(device);
    VALIDATE_NOT_NULL(device->device);
    VALIDATE_NOT_NULL(file);

    return rs2_create_record_device_ex(device, file, device->device->compress_while_record(), error);
}
HANDLE_EXCEPTIONS_AND_RETURN(nullptr, device, device->device, file)

rs2_device* rs2_create_record_device_ex(const rs2_device* device, const char* file, int compression_enabled, rs2_error** error) BEGIN_API_CALL
{
    VALIDATE_NOT_NULL(device);
    VALIDATE_NOT_NULL(file);

    return new rs2_device({
        device->ctx,
        device->info,
        std::make_shared<record_device>(device->device, std::make_shared<ros_writer>(file, compression_enabled))
        });
}
HANDLE_EXCEPTIONS_AND_RETURN(nullptr, device, file)

void rs2_record_device_pause(const rs2_device* device, rs2_error** error) BEGIN_API_CALL
{
    VALIDATE_NOT_NULL(device);
    auto record_device = VALIDATE_INTERFACE(device->device, librealsense::record_device);
    record_device->pause_recording();
}
HANDLE_EXCEPTIONS_AND_RETURN(, device)

void rs2_record_device_resume(const rs2_device* device, rs2_error** error) BEGIN_API_CALL
{
    VALIDATE_NOT_NULL(device);
    auto record_device = VALIDATE_INTERFACE(device->device, librealsense::record_device);
    record_device->resume_recording();
}
HANDLE_EXCEPTIONS_AND_RETURN(, device)

const char* rs2_record_device_filename(const rs2_device* device, rs2_error** error) BEGIN_API_CALL
{
    VALIDATE_NOT_NULL(device);
    auto record_device = VALIDATE_INTERFACE(device->device, librealsense::record_device);
    return record_device->get_filename().c_str();
}
HANDLE_EXCEPTIONS_AND_RETURN(nullptr, device)


rs2_frame* rs2_allocate_synthetic_video_frame(rs2_source* source, const rs2_stream_profile* new_stream, rs2_frame* original,
    int new_bpp, int new_width, int new_height, int new_stride, rs2_extension frame_type, rs2_error** error) BEGIN_API_CALL
{
    VALIDATE_NOT_NULL(source);
    VALIDATE_NOT_NULL(original);
    VALIDATE_NOT_NULL(new_stream);

    auto recovered_profile = std::dynamic_pointer_cast<stream_profile_interface>(new_stream->profile->shared_from_this());

    return (rs2_frame*)source->source->allocate_video_frame(recovered_profile,
        (frame_interface*)original, new_bpp, new_width, new_height, new_stride, frame_type);
}
HANDLE_EXCEPTIONS_AND_RETURN(nullptr, source, new_stream, original, new_bpp, new_width, new_height, new_stride, frame_type)

rs2_frame* rs2_allocate_points(rs2_source* source, const rs2_stream_profile* new_stream, rs2_frame* original, rs2_error** error) BEGIN_API_CALL
{
    VALIDATE_NOT_NULL(source);
    VALIDATE_NOT_NULL(original);
    VALIDATE_NOT_NULL(new_stream);

    auto recovered_profile = std::dynamic_pointer_cast<stream_profile_interface>(new_stream->profile->shared_from_this());

    return (rs2_frame*)source->source->allocate_points(recovered_profile,
        (frame_interface*)original);
}
HANDLE_EXCEPTIONS_AND_RETURN(nullptr, source, new_stream, original)

void rs2_synthetic_frame_ready(rs2_source* source, rs2_frame* frame, rs2_error** error) BEGIN_API_CALL
{
    VALIDATE_NOT_NULL(frame);

    librealsense::frame_holder holder((frame_interface*)frame);
    VALIDATE_NOT_NULL(source);

    source->source->frame_ready(std::move(holder));
}
HANDLE_EXCEPTIONS_AND_RETURN(, source, frame)

rs2_pipeline* rs2_create_pipeline(rs2_context* ctx, rs2_error ** error) BEGIN_API_CALL
{
    VALIDATE_NOT_NULL(ctx);

    auto pipe = std::make_shared<pipeline::pipeline>(ctx->ctx);

    return new rs2_pipeline{ pipe };
}
HANDLE_EXCEPTIONS_AND_RETURN(nullptr, ctx)

void rs2_pipeline_stop(rs2_pipeline* pipe, rs2_error ** error) BEGIN_API_CALL
{
    VALIDATE_NOT_NULL(pipe);

    pipe->pipeline->stop();
}
HANDLE_EXCEPTIONS_AND_RETURN(, pipe)

rs2_frame* rs2_pipeline_wait_for_frames(rs2_pipeline* pipe, unsigned int timeout_ms, rs2_error ** error) BEGIN_API_CALL
{
    VALIDATE_NOT_NULL(pipe);

    auto f = pipe->pipeline->wait_for_frames(timeout_ms);
    auto frame = f.frame;
    f.frame = nullptr;
    return (rs2_frame*)(frame);
}
HANDLE_EXCEPTIONS_AND_RETURN(nullptr, pipe)

int rs2_pipeline_poll_for_frames(rs2_pipeline * pipe, rs2_frame** output_frame, rs2_error ** error) BEGIN_API_CALL
{
    VALIDATE_NOT_NULL(pipe);
    VALIDATE_NOT_NULL(output_frame);

    librealsense::frame_holder fh;
    if (pipe->pipeline->poll_for_frames(&fh))
    {
        frame_interface* result = nullptr;
        std::swap(result, fh.frame);
        *output_frame = (rs2_frame*)result;
        return true;
    }
    return false;
}
HANDLE_EXCEPTIONS_AND_RETURN(0, pipe, output_frame)

int rs2_pipeline_try_wait_for_frames(rs2_pipeline* pipe, rs2_frame** output_frame, unsigned int timeout_ms, rs2_error ** error) BEGIN_API_CALL
{
    VALIDATE_NOT_NULL(pipe);
    VALIDATE_NOT_NULL(output_frame);

    librealsense::frame_holder fh;
    if (pipe->pipeline->try_wait_for_frames(&fh, timeout_ms))
    {
        frame_interface* result = nullptr;
        std::swap(result, fh.frame);
        *output_frame = (rs2_frame*)result;
        return true;
    }
    return false;
}
HANDLE_EXCEPTIONS_AND_RETURN(0, pipe, output_frame)

void rs2_delete_pipeline(rs2_pipeline* pipe) BEGIN_API_CALL
{
    VALIDATE_NOT_NULL(pipe);

    delete pipe;
}
NOEXCEPT_RETURN(, pipe)

rs2_pipeline_profile* rs2_pipeline_start(rs2_pipeline* pipe, rs2_error ** error) BEGIN_API_CALL
{
    VALIDATE_NOT_NULL(pipe);
    return new rs2_pipeline_profile{ pipe->pipeline->start(std::make_shared<pipeline::config>()) };
}
HANDLE_EXCEPTIONS_AND_RETURN(nullptr, pipe)

rs2_pipeline_profile* rs2_pipeline_start_with_config(rs2_pipeline* pipe, rs2_config* config, rs2_error ** error) BEGIN_API_CALL
{
    VALIDATE_NOT_NULL(pipe);
    VALIDATE_NOT_NULL(config);
    return new rs2_pipeline_profile{ pipe->pipeline->start(config->config) };
}
HANDLE_EXCEPTIONS_AND_RETURN(nullptr, pipe, config)

rs2_pipeline_profile* rs2_pipeline_start_with_callback(rs2_pipeline* pipe, rs2_frame_callback_ptr on_frame, void* user, rs2_error ** error) BEGIN_API_CALL
{
    VALIDATE_NOT_NULL(pipe);
    librealsense::frame_callback_ptr callback(new librealsense::frame_callback(on_frame, user), [](rs2_frame_callback* p) { p->release(); });
    return new rs2_pipeline_profile{ pipe->pipeline->start(std::make_shared<pipeline::config>(), move(callback)) };
}
HANDLE_EXCEPTIONS_AND_RETURN(nullptr, pipe, on_frame, user)

rs2_pipeline_profile* rs2_pipeline_start_with_config_and_callback(rs2_pipeline* pipe, rs2_config* config, rs2_frame_callback_ptr on_frame, void* user, rs2_error ** error) BEGIN_API_CALL
{
    VALIDATE_NOT_NULL(pipe);
    VALIDATE_NOT_NULL(config);
    librealsense::frame_callback_ptr callback(new librealsense::frame_callback(on_frame, user), [](rs2_frame_callback* p) { p->release(); });
    return new rs2_pipeline_profile{ pipe->pipeline->start(config->config, callback) };
}
HANDLE_EXCEPTIONS_AND_RETURN(nullptr, pipe, config, on_frame, user)

rs2_pipeline_profile* rs2_pipeline_start_with_callback_cpp(rs2_pipeline* pipe, rs2_frame_callback* callback, rs2_error ** error) BEGIN_API_CALL
{
    VALIDATE_NOT_NULL(pipe);
    VALIDATE_NOT_NULL(callback);

    return new rs2_pipeline_profile{ pipe->pipeline->start(std::make_shared<pipeline::config>(),
        { callback, [](rs2_frame_callback* p) { p->release(); } }) };
}
HANDLE_EXCEPTIONS_AND_RETURN(nullptr, pipe, callback)

rs2_pipeline_profile* rs2_pipeline_start_with_config_and_callback_cpp(rs2_pipeline* pipe, rs2_config* config, rs2_frame_callback* callback, rs2_error ** error) BEGIN_API_CALL
{
    VALIDATE_NOT_NULL(pipe);
    VALIDATE_NOT_NULL(config);
    VALIDATE_NOT_NULL(callback);

    return new rs2_pipeline_profile{ pipe->pipeline->start(config->config,
        { callback, [](rs2_frame_callback* p) { p->release(); } }) };
}
HANDLE_EXCEPTIONS_AND_RETURN(nullptr, pipe, config, callback)

rs2_pipeline_profile* rs2_pipeline_get_active_profile(rs2_pipeline* pipe, rs2_error ** error) BEGIN_API_CALL
{
    VALIDATE_NOT_NULL(pipe);

    return new rs2_pipeline_profile{ pipe->pipeline->get_active_profile() };
}
HANDLE_EXCEPTIONS_AND_RETURN(nullptr, pipe)

rs2_device* rs2_pipeline_profile_get_device(rs2_pipeline_profile* profile, rs2_error ** error) BEGIN_API_CALL
{
    VALIDATE_NOT_NULL(profile);

    auto dev = profile->profile->get_device();
    auto dev_info = std::make_shared<librealsense::readonly_device_info>(dev);
    return new rs2_device{ dev->get_context(), dev_info , dev };
}
HANDLE_EXCEPTIONS_AND_RETURN(nullptr, profile)

rs2_stream_profile_list* rs2_pipeline_profile_get_streams(rs2_pipeline_profile* profile, rs2_error** error) BEGIN_API_CALL
{
    VALIDATE_NOT_NULL(profile);
    return new rs2_stream_profile_list{ profile->profile->get_active_streams() };
}
HANDLE_EXCEPTIONS_AND_RETURN(nullptr, profile)

void rs2_delete_pipeline_profile(rs2_pipeline_profile* profile) BEGIN_API_CALL
{
    VALIDATE_NOT_NULL(profile);

    delete profile;
}
NOEXCEPT_RETURN(, profile)

//config
rs2_config* rs2_create_config(rs2_error** error) BEGIN_API_CALL
{
    return new rs2_config{ std::make_shared<pipeline::config>() };
}
HANDLE_EXCEPTIONS_AND_RETURN(nullptr, 0)

void rs2_delete_config(rs2_config* config) BEGIN_API_CALL
{
    VALIDATE_NOT_NULL(config);

    delete config;
}
NOEXCEPT_RETURN(, config)

void rs2_config_enable_stream(rs2_config* config,
    rs2_stream stream,
    int index,
    int width,
    int height,
    rs2_format format,
    int framerate,
    rs2_error** error) BEGIN_API_CALL
{
    VALIDATE_NOT_NULL(config);
    config->config->enable_stream(stream, index, width, height, format, framerate);
}
HANDLE_EXCEPTIONS_AND_RETURN(, config, stream, index, width, height, format, framerate)

void rs2_config_enable_all_stream(rs2_config* config, rs2_error ** error) BEGIN_API_CALL
{
    VALIDATE_NOT_NULL(config);
    config->config->enable_all_stream();
}
HANDLE_EXCEPTIONS_AND_RETURN(, config)

void rs2_config_enable_device(rs2_config* config, const char* serial, rs2_error ** error) BEGIN_API_CALL
{
    VALIDATE_NOT_NULL(config);
    VALIDATE_NOT_NULL(serial);

    config->config->enable_device(serial);

}
HANDLE_EXCEPTIONS_AND_RETURN(, config, serial)

void rs2_config_enable_device_from_file_repeat_option(rs2_config* config, const char* file, int repeat_playback, rs2_error ** error) BEGIN_API_CALL
{
    VALIDATE_NOT_NULL(config);
    VALIDATE_NOT_NULL(file);

    config->config->enable_device_from_file(file, repeat_playback);
}
HANDLE_EXCEPTIONS_AND_RETURN(, config, file)

void rs2_config_enable_device_from_file(rs2_config* config, const char* file, rs2_error ** error) BEGIN_API_CALL
{
    VALIDATE_NOT_NULL(config);
    VALIDATE_NOT_NULL(file);

    config->config->enable_device_from_file(file, true);
}
HANDLE_EXCEPTIONS_AND_RETURN(, config, file)

void rs2_config_enable_record_to_file(rs2_config* config, const char* file, rs2_error ** error) BEGIN_API_CALL
{
    VALIDATE_NOT_NULL(config);
    VALIDATE_NOT_NULL(file);

    config->config->enable_record_to_file(file);
}
HANDLE_EXCEPTIONS_AND_RETURN(, config, file)

void rs2_config_disable_stream(rs2_config* config, rs2_stream stream, rs2_error ** error) BEGIN_API_CALL
{
    VALIDATE_NOT_NULL(config);
    config->config->disable_stream(stream);
}
HANDLE_EXCEPTIONS_AND_RETURN(, config, stream)

void rs2_config_disable_indexed_stream(rs2_config* config, rs2_stream stream, int index, rs2_error ** error) BEGIN_API_CALL
{
    VALIDATE_NOT_NULL(config);
    config->config->disable_stream(stream, index);
}
HANDLE_EXCEPTIONS_AND_RETURN(, config, stream, index)

void rs2_config_disable_all_streams(rs2_config* config, rs2_error ** error) BEGIN_API_CALL
{
    VALIDATE_NOT_NULL(config);
    config->config->disable_all_streams();
}
HANDLE_EXCEPTIONS_AND_RETURN(, config)

rs2_pipeline_profile* rs2_config_resolve(rs2_config* config, rs2_pipeline* pipe, rs2_error ** error) BEGIN_API_CALL
{
    VALIDATE_NOT_NULL(config);
    VALIDATE_NOT_NULL(pipe);
    return new rs2_pipeline_profile{ config->config->resolve(pipe->pipeline) };
}
HANDLE_EXCEPTIONS_AND_RETURN(nullptr, config, pipe)

int rs2_config_can_resolve(rs2_config* config, rs2_pipeline* pipe, rs2_error ** error) BEGIN_API_CALL
{
    VALIDATE_NOT_NULL(config);
    VALIDATE_NOT_NULL(pipe);
    return config->config->can_resolve(pipe->pipeline) ? 1 : 0;
}
HANDLE_EXCEPTIONS_AND_RETURN(0, config, pipe)

rs2_processing_block* rs2_create_processing_block(rs2_frame_processor_callback* proc, rs2_error** error) BEGIN_API_CALL
{
    auto block = std::make_shared<librealsense::processing_block>("Custom processing block");
    block->set_processing_callback({ proc, [](rs2_frame_processor_callback* p) { p->release(); } });

    return new rs2_processing_block{ block };
}
HANDLE_EXCEPTIONS_AND_RETURN(nullptr, proc)

rs2_processing_block* rs2_create_processing_block_fptr(rs2_frame_processor_callback_ptr proc, void * context, rs2_error** error) BEGIN_API_CALL
{
    VALIDATE_NOT_NULL(proc);

    auto block = std::make_shared<librealsense::processing_block>("Custom processing block");

    block->set_processing_callback({
        new librealsense::internal_frame_processor_fptr_callback(proc, context),
        [](rs2_frame_processor_callback* p) { } });

    return new rs2_processing_block{ block };
}
HANDLE_EXCEPTIONS_AND_RETURN(nullptr, proc, context)

int rs2_processing_block_register_simple_option(rs2_processing_block* block, rs2_option option_id, float min, float max, float step, float def, rs2_error** error) BEGIN_API_CALL
{
    VALIDATE_NOT_NULL(block);
    VALIDATE_LE(min, max);
    VALIDATE_RANGE(def, min, max);
    VALIDATE_LE(0, step);

    if (block->options->supports_option(option_id)) return false;
    std::shared_ptr<option> opt = std::make_shared<float_option>(option_range{ min, max, step, def });
    // TODO: am I supposed to use the extensions API here?
    auto options = dynamic_cast<options_container*>(block->options);
    options->register_option(option_id, opt);
    return true;
}
HANDLE_EXCEPTIONS_AND_RETURN(false, block, option_id, min, max, step, def)

rs2_processing_block* rs2_create_sync_processing_block(rs2_error** error) BEGIN_API_CALL
{
    auto block = std::make_shared<librealsense::syncer_process_unit>();

    return new rs2_processing_block{ block };
}
NOARGS_HANDLE_EXCEPTIONS_AND_RETURN(nullptr)

void rs2_start_processing(rs2_processing_block* block, rs2_frame_callback* on_frame, rs2_error** error) BEGIN_API_CALL
{
    VALIDATE_NOT_NULL(block);

    block->block->set_output_callback({ on_frame, [](rs2_frame_callback* p) { p->release(); } });
}
HANDLE_EXCEPTIONS_AND_RETURN(, block, on_frame)

void rs2_start_processing_fptr(rs2_processing_block* block, rs2_frame_callback_ptr on_frame, void* user, rs2_error** error) BEGIN_API_CALL
{
    VALIDATE_NOT_NULL(block);
    VALIDATE_NOT_NULL(on_frame);

    block->block->set_output_callback({ new frame_callback(on_frame, user), [](rs2_frame_callback* p) { } });
}
HANDLE_EXCEPTIONS_AND_RETURN(, block, on_frame, user)

void rs2_start_processing_queue(rs2_processing_block* block, rs2_frame_queue* queue, rs2_error** error) BEGIN_API_CALL
{
    VALIDATE_NOT_NULL(block);
    VALIDATE_NOT_NULL(queue);
    librealsense::frame_callback_ptr callback(
        new librealsense::frame_callback(rs2_enqueue_frame, queue));
    block->block->set_output_callback(move(callback));
}
HANDLE_EXCEPTIONS_AND_RETURN(, block, queue)

void rs2_process_frame(rs2_processing_block* block, rs2_frame* frame, rs2_error** error) BEGIN_API_CALL
{
    VALIDATE_NOT_NULL(block);
    VALIDATE_NOT_NULL(frame);

    block->block->invoke(frame_holder((frame_interface*)frame));
}
HANDLE_EXCEPTIONS_AND_RETURN(, block, frame)

void rs2_delete_processing_block(rs2_processing_block* block) BEGIN_API_CALL
{
    VALIDATE_NOT_NULL(block);

    delete block;
}
NOEXCEPT_RETURN(, block)

rs2_frame* rs2_extract_frame(rs2_frame* composite, int index, rs2_error** error) BEGIN_API_CALL
{
    VALIDATE_NOT_NULL(composite);

    auto cf = VALIDATE_INTERFACE((frame_interface*)composite, librealsense::composite_frame);

    VALIDATE_RANGE(index, 0, (int)cf->get_embedded_frames_count() - 1);
    auto res = cf->get_frame(index);
    res->acquire();
    return (rs2_frame*)res;
}
HANDLE_EXCEPTIONS_AND_RETURN(nullptr, composite)

rs2_frame* rs2_allocate_composite_frame(rs2_source* source, rs2_frame** frames, int count, rs2_error** error) BEGIN_API_CALL
{
    VALIDATE_NOT_NULL(source)
        VALIDATE_NOT_NULL(frames)
        VALIDATE_RANGE(count, 1, 128);

    std::vector<frame_holder> holders(count);
    for (int i = 0; i < count; i++)
    {
        holders[i] = std::move(frame_holder((frame_interface*)frames[i]));
    }
    auto res = source->source->allocate_composite_frame(std::move(holders));

    return (rs2_frame*)res;
}
HANDLE_EXCEPTIONS_AND_RETURN(nullptr, frames, count)

int rs2_embedded_frames_count(rs2_frame* composite, rs2_error** error) BEGIN_API_CALL
{
    VALIDATE_NOT_NULL(composite)

    auto cf = VALIDATE_INTERFACE((frame_interface*)composite, librealsense::composite_frame);

    return static_cast<int>(cf->get_embedded_frames_count());
}
HANDLE_EXCEPTIONS_AND_RETURN(0, composite)

rs2_vertex* rs2_get_frame_vertices(const rs2_frame* frame, rs2_error** error) BEGIN_API_CALL
{
    VALIDATE_NOT_NULL(frame);
    auto points = VALIDATE_INTERFACE((frame_interface*)frame, librealsense::points);
    return (rs2_vertex*)points->get_vertices();
}
HANDLE_EXCEPTIONS_AND_RETURN(nullptr, frame)

void rs2_export_to_ply(const rs2_frame* frame, const char* fname, rs2_frame* texture, rs2_error** error) BEGIN_API_CALL
{
    VALIDATE_NOT_NULL(frame);
    VALIDATE_NOT_NULL(fname);
    auto points = VALIDATE_INTERFACE((frame_interface*)frame, librealsense::points);
    points->export_to_ply(fname, (frame_interface*)texture);
}
HANDLE_EXCEPTIONS_AND_RETURN(, frame, fname)

rs2_pixel* rs2_get_frame_texture_coordinates(const rs2_frame* frame, rs2_error** error) BEGIN_API_CALL
{
    VALIDATE_NOT_NULL(frame);
    auto points = VALIDATE_INTERFACE((frame_interface*)frame, librealsense::points);
    return (rs2_pixel*)points->get_texture_coordinates();
}
HANDLE_EXCEPTIONS_AND_RETURN(nullptr, frame)

int rs2_get_frame_points_count(const rs2_frame* frame, rs2_error** error) BEGIN_API_CALL
{
    VALIDATE_NOT_NULL(frame);
    auto points = VALIDATE_INTERFACE((frame_interface*)frame, librealsense::points);
    return static_cast<int>(points->get_vertex_count());
}
HANDLE_EXCEPTIONS_AND_RETURN(0, frame)

rs2_processing_block* rs2_create_pointcloud(rs2_error** error) BEGIN_API_CALL
{
    return new rs2_processing_block { pointcloud::create() };
}
NOARGS_HANDLE_EXCEPTIONS_AND_RETURN(nullptr)

rs2_processing_block* rs2_create_yuy_decoder(rs2_error** error) BEGIN_API_CALL
{
    return new rs2_processing_block { std::make_shared<yuy2rgb>() };
}
NOARGS_HANDLE_EXCEPTIONS_AND_RETURN(nullptr)

rs2_processing_block* rs2_create_threshold(rs2_error** error) BEGIN_API_CALL
{
    return new rs2_processing_block { std::make_shared<threshold>() };
}
NOARGS_HANDLE_EXCEPTIONS_AND_RETURN(nullptr)

rs2_processing_block* rs2_create_align(rs2_stream align_to, rs2_error** error) BEGIN_API_CALL
{
    VALIDATE_ENUM(align_to);

    auto block = create_align(align_to);

    return new rs2_processing_block{ block };
}
HANDLE_EXCEPTIONS_AND_RETURN(nullptr, align_to)

rs2_processing_block* rs2_create_colorizer(rs2_error** error) BEGIN_API_CALL
{
    auto block = std::make_shared<librealsense::colorizer>();

    auto res = new rs2_processing_block{ block };

    auto res2 = (rs2_options*)res;

    return res;
}
NOARGS_HANDLE_EXCEPTIONS_AND_RETURN(nullptr)


rs2_processing_block* rs2_create_decimation_filter_block(rs2_error** error) BEGIN_API_CALL
{
    auto block = std::make_shared<librealsense::decimation_filter>();

    return new rs2_processing_block{ block };
}
NOARGS_HANDLE_EXCEPTIONS_AND_RETURN(nullptr)

rs2_processing_block* rs2_create_temporal_filter_block(rs2_error** error) BEGIN_API_CALL
{
    auto block = std::make_shared<librealsense::temporal_filter>();

    return new rs2_processing_block{ block };
}
NOARGS_HANDLE_EXCEPTIONS_AND_RETURN(nullptr)

rs2_processing_block* rs2_create_spatial_filter_block(rs2_error** error) BEGIN_API_CALL
{
    auto block = std::make_shared<librealsense::spatial_filter>();

    return new rs2_processing_block{ block };
}
NOARGS_HANDLE_EXCEPTIONS_AND_RETURN(nullptr)

rs2_processing_block* rs2_create_disparity_transform_block(unsigned char transform_to_disparity, rs2_error** error) BEGIN_API_CALL
{
    auto block = std::make_shared<librealsense::disparity_transform>(transform_to_disparity > 0);

    return new rs2_processing_block{ block };
}
HANDLE_EXCEPTIONS_AND_RETURN(nullptr, transform_to_disparity)

rs2_processing_block* rs2_create_hole_filling_filter_block(rs2_error** error) BEGIN_API_CALL
{
    auto block = std::make_shared<librealsense::hole_filling_filter>();

    return new rs2_processing_block{ block };
}
NOARGS_HANDLE_EXCEPTIONS_AND_RETURN(nullptr)

rs2_processing_block* rs2_create_rates_printer_block(rs2_error** error) BEGIN_API_CALL
{
    auto block = std::make_shared<librealsense::rates_printer>();

    return new rs2_processing_block{ block };
}
NOARGS_HANDLE_EXCEPTIONS_AND_RETURN(nullptr)

rs2_processing_block* rs2_create_zero_order_invalidation_block(rs2_error** error) BEGIN_API_CALL
{
    auto block = std::make_shared<librealsense::zero_order>();

    return new rs2_processing_block{ block };
}
NOARGS_HANDLE_EXCEPTIONS_AND_RETURN(nullptr)

float rs2_get_depth_scale(rs2_sensor* sensor, rs2_error** error) BEGIN_API_CALL
{
    VALIDATE_NOT_NULL(sensor);
    auto ds = VALIDATE_INTERFACE(sensor->sensor, librealsense::depth_sensor);
    return ds->get_depth_scale();
}
HANDLE_EXCEPTIONS_AND_RETURN(0.f, sensor)

float rs2_get_stereo_baseline(rs2_sensor* sensor, rs2_error** error) BEGIN_API_CALL
{
    VALIDATE_NOT_NULL(sensor);
    auto ds = VALIDATE_INTERFACE(sensor->sensor, librealsense::depth_stereo_sensor);
    return ds->get_stereo_baseline_mm();
}
HANDLE_EXCEPTIONS_AND_RETURN(0.f, sensor)

rs2_device* rs2_create_device_from_sensor(const rs2_sensor* sensor, rs2_error** error) BEGIN_API_CALL
{
    VALIDATE_NOT_NULL(sensor);
    return new rs2_device(sensor->parent);
}
HANDLE_EXCEPTIONS_AND_RETURN(nullptr, sensor)

float rs2_depth_frame_get_distance(const rs2_frame* frame_ref, int x, int y, rs2_error** error) BEGIN_API_CALL
{
    VALIDATE_NOT_NULL(frame_ref);
    auto df = VALIDATE_INTERFACE(((frame_interface*)frame_ref), librealsense::depth_frame);
    return df->get_distance(x, y);
}
HANDLE_EXCEPTIONS_AND_RETURN(0, frame_ref, x, y)

float rs2_depth_stereo_frame_get_baseline(const rs2_frame* frame_ref, rs2_error** error) BEGIN_API_CALL
{
    VALIDATE_NOT_NULL(frame_ref);
    auto df = VALIDATE_INTERFACE(((frame_interface*)frame_ref), librealsense::disparity_frame);
    return df->get_stereo_baseline();
}
HANDLE_EXCEPTIONS_AND_RETURN(0, frame_ref)

void rs2_pose_frame_get_pose_data(const rs2_frame* frame, rs2_pose* pose, rs2_error** error) BEGIN_API_CALL
{
    VALIDATE_NOT_NULL(frame);
    VALIDATE_NOT_NULL(pose);

    auto pf = VALIDATE_INTERFACE((frame_interface*)frame, librealsense::pose_frame);

    const float3 t = pf->get_translation();
    pose->translation = { t.x, t.y, t.z };

    const float3 v = pf->get_velocity();
    pose->velocity = { v.x, v.y, v.z };

    const float3 a = pf->get_acceleration();
    pose->acceleration = { a.x, a.y, a.z };

    const float4 r = pf->get_rotation();
    pose->rotation = { r.x, r.y, r.z, r.w };

    const float3 av = pf->get_angular_velocity();
    pose->angular_velocity = { av.x, av.y, av.z };

    const float3 aa = pf->get_angular_acceleration();
    pose->angular_acceleration = { aa.x, aa.y, aa.z };

    pose->tracker_confidence = pf->get_tracker_confidence();
    pose->mapper_confidence = pf->get_mapper_confidence();
}
HANDLE_EXCEPTIONS_AND_RETURN(, frame, pose)

rs2_time_t rs2_get_time(rs2_error** error) BEGIN_API_CALL
{
    return environment::get_instance().get_time_service()->get_time();
}
NOARGS_HANDLE_EXCEPTIONS_AND_RETURN(0)

rs2_device* rs2_create_software_device(rs2_error** error) BEGIN_API_CALL
{
    auto dev = std::make_shared<software_device>();
    return new rs2_device{ dev->get_context(), std::make_shared<readonly_device_info>(dev), dev };
}
NOARGS_HANDLE_EXCEPTIONS_AND_RETURN(0)

void rs2_software_device_create_matcher(rs2_device* dev, rs2_matchers m, rs2_error** error)BEGIN_API_CALL
{
    VALIDATE_NOT_NULL(dev);
    auto df = VALIDATE_INTERFACE(dev->device, librealsense::software_device);
    df->set_matcher_type(m);
}
HANDLE_EXCEPTIONS_AND_RETURN(, dev, m)

rs2_sensor* rs2_software_device_add_sensor(rs2_device* dev, const char* sensor_name, rs2_error** error) BEGIN_API_CALL
{
    VALIDATE_NOT_NULL(dev);
    auto df = VALIDATE_INTERFACE(dev->device, librealsense::software_device);

    return new rs2_sensor(
        *dev,
        &df->add_software_sensor(sensor_name),
        0);
}
HANDLE_EXCEPTIONS_AND_RETURN(nullptr, dev, sensor_name)

void rs2_software_sensor_on_video_frame(rs2_sensor* sensor, rs2_software_video_frame frame, rs2_error** error) BEGIN_API_CALL
{
    VALIDATE_NOT_NULL(sensor);
    auto bs = VALIDATE_INTERFACE(sensor->sensor, librealsense::software_sensor);
    return bs->on_video_frame(frame);
}
HANDLE_EXCEPTIONS_AND_RETURN(, sensor, frame.pixels)

void rs2_software_sensor_on_motion_frame(rs2_sensor* sensor, rs2_software_motion_frame frame, rs2_error** error) BEGIN_API_CALL
{
    VALIDATE_NOT_NULL(sensor);
    auto bs = VALIDATE_INTERFACE(sensor->sensor, librealsense::software_sensor);
    return bs->on_motion_frame(frame);
}
HANDLE_EXCEPTIONS_AND_RETURN(, sensor, frame.data)

void rs2_software_sensor_on_pose_frame(rs2_sensor* sensor, rs2_software_pose_frame frame, rs2_error** error) BEGIN_API_CALL
{
    VALIDATE_NOT_NULL(sensor);
    auto bs = VALIDATE_INTERFACE(sensor->sensor, librealsense::software_sensor);
    return bs->on_pose_frame(frame);
}
HANDLE_EXCEPTIONS_AND_RETURN(, sensor, frame.data)

void rs2_software_sensor_set_metadata(rs2_sensor* sensor, rs2_frame_metadata_value key, rs2_metadata_type value, rs2_error** error) BEGIN_API_CALL
{
    VALIDATE_NOT_NULL(sensor);
    auto bs = VALIDATE_INTERFACE(sensor->sensor, librealsense::software_sensor);
    return bs->set_metadata(key, value);
}
HANDLE_EXCEPTIONS_AND_RETURN(, sensor, key, value)

rs2_stream_profile* rs2_software_sensor_add_video_stream(rs2_sensor* sensor, rs2_video_stream video_stream, rs2_error** error) BEGIN_API_CALL
{
    auto bs = VALIDATE_INTERFACE(sensor->sensor, librealsense::software_sensor);
    return bs->add_video_stream(video_stream)->get_c_wrapper();
}
HANDLE_EXCEPTIONS_AND_RETURN(0,sensor, video_stream.type, video_stream.index, video_stream.fmt, video_stream.width, video_stream.height, video_stream.uid)

rs2_stream_profile* rs2_software_sensor_add_motion_stream(rs2_sensor* sensor, rs2_motion_stream motion_stream, rs2_error** error) BEGIN_API_CALL
{
    auto bs = VALIDATE_INTERFACE(sensor->sensor, librealsense::software_sensor);
    return bs->add_motion_stream(motion_stream)->get_c_wrapper();
}
HANDLE_EXCEPTIONS_AND_RETURN(0, sensor, motion_stream.type, motion_stream.index, motion_stream.fmt, motion_stream.uid)

rs2_stream_profile* rs2_software_sensor_add_pose_stream(rs2_sensor* sensor, rs2_pose_stream pose_stream, rs2_error** error) BEGIN_API_CALL
{
    auto bs = VALIDATE_INTERFACE(sensor->sensor, librealsense::software_sensor);
    return bs->add_pose_stream(pose_stream)->get_c_wrapper();
}
HANDLE_EXCEPTIONS_AND_RETURN(0, sensor, pose_stream.type, pose_stream.index, pose_stream.fmt, pose_stream.uid)

void rs2_software_sensor_add_read_only_option(rs2_sensor* sensor, rs2_option option, float val, rs2_error** error) BEGIN_API_CALL
{
    auto bs = VALIDATE_INTERFACE(sensor->sensor, librealsense::software_sensor);
    return bs->add_read_only_option(option, val);
}
HANDLE_EXCEPTIONS_AND_RETURN(, sensor, option, val)

void rs2_software_sensor_update_read_only_option(rs2_sensor* sensor, rs2_option option, float val, rs2_error** error) BEGIN_API_CALL
{
    auto bs = VALIDATE_INTERFACE(sensor->sensor, librealsense::software_sensor);
    return bs->update_read_only_option(option, val);
}
HANDLE_EXCEPTIONS_AND_RETURN(, sensor, option, val)

void rs2_log(rs2_log_severity severity, const char * message, rs2_error ** error) BEGIN_API_CALL
{
    VALIDATE_ENUM(severity);
    VALIDATE_NOT_NULL(message);
    switch (severity)
    {
    case RS2_LOG_SEVERITY_DEBUG:
        LOG_DEBUG(message);
        break;
    case RS2_LOG_SEVERITY_INFO:
        LOG_INFO(message);
        break;
    case RS2_LOG_SEVERITY_WARN:
        LOG_WARNING(message);
        break;
    case RS2_LOG_SEVERITY_ERROR:
        LOG_ERROR(message);
        break;
    case RS2_LOG_SEVERITY_FATAL:
        LOG_FATAL(message);
        break;
    case RS2_LOG_SEVERITY_NONE:
        break;
    default:
        LOG_INFO(message);
    }
}
HANDLE_EXCEPTIONS_AND_RETURN(, severity, message)

void rs2_loopback_enable(const rs2_device* device, const char* from_file, rs2_error** error) BEGIN_API_CALL
{
    VALIDATE_NOT_NULL(device);
    VALIDATE_NOT_NULL(from_file);

    auto loopback = VALIDATE_INTERFACE(device->device, librealsense::tm2_extensions);
    loopback->enable_loopback(from_file);

}
HANDLE_EXCEPTIONS_AND_RETURN(, device, from_file)

void rs2_loopback_disable(const rs2_device* device, rs2_error** error) BEGIN_API_CALL
{
    VALIDATE_NOT_NULL(device);

    auto loopback = VALIDATE_INTERFACE(device->device, librealsense::tm2_extensions);
    loopback->disable_loopback();
}
HANDLE_EXCEPTIONS_AND_RETURN(, device)

int rs2_loopback_is_enabled(const rs2_device* device, rs2_error** error) BEGIN_API_CALL
{
    VALIDATE_NOT_NULL(device);

    auto loopback = VALIDATE_INTERFACE(device->device, librealsense::tm2_extensions);
    return loopback->is_enabled() ? 1 : 0;
}
HANDLE_EXCEPTIONS_AND_RETURN(0, device)

void rs2_connect_tm2_controller(const rs2_device* device, const unsigned char* mac, rs2_error** error) BEGIN_API_CALL
{
    VALIDATE_NOT_NULL(device);
    VALIDATE_NOT_NULL(mac);

    auto tm2 = VALIDATE_INTERFACE(device->device, librealsense::tm2_extensions);
    tm2->connect_controller({ mac[0], mac[1], mac[2], mac[3], mac[4], mac[5] });
}
HANDLE_EXCEPTIONS_AND_RETURN(, device)

void rs2_disconnect_tm2_controller(const rs2_device* device, int id, rs2_error** error) BEGIN_API_CALL
{
    VALIDATE_NOT_NULL(device);

    auto tm2 = VALIDATE_INTERFACE(device->device, librealsense::tm2_extensions);
    tm2->disconnect_controller(id);
}
HANDLE_EXCEPTIONS_AND_RETURN(, device)

rs2_processing_block_list* rs2_get_recommended_processing_blocks(rs2_sensor* sensor, rs2_error** error) BEGIN_API_CALL
{
    VALIDATE_NOT_NULL(sensor);                            
    return new rs2_processing_block_list{ sensor->sensor->get_recommended_processing_blocks() };
}
HANDLE_EXCEPTIONS_AND_RETURN(nullptr, sensor)

rs2_processing_block* rs2_get_processing_block(const rs2_processing_block_list* list, int index, rs2_error** error) BEGIN_API_CALL
{
    VALIDATE_NOT_NULL(list);
    VALIDATE_RANGE(index, 0, (int)list->list.size() - 1);

    return new rs2_processing_block(list->list[index]);
}
HANDLE_EXCEPTIONS_AND_RETURN(nullptr, list, index)

int rs2_get_recommended_processing_blocks_count(const rs2_processing_block_list* list, rs2_error** error) BEGIN_API_CALL
{
    VALIDATE_NOT_NULL(list);
    return static_cast<int>(list->list.size());
}
HANDLE_EXCEPTIONS_AND_RETURN(0, list)

void rs2_delete_recommended_processing_blocks(rs2_processing_block_list* list) BEGIN_API_CALL
{
    VALIDATE_NOT_NULL(list);
    delete list;
}
NOEXCEPT_RETURN(, list)

const char* rs2_get_processing_block_info(const rs2_processing_block* block, rs2_camera_info info, rs2_error** error) BEGIN_API_CALL
{
    VALIDATE_NOT_NULL(block);
    VALIDATE_ENUM(info);
    if (block->block->supports_info(info))
    {
        return block->block->get_info(info).c_str();
    }
    throw librealsense::invalid_value_exception(librealsense::to_string() << "Info " << rs2_camera_info_to_string(info) << " not supported by processing block!");
}
HANDLE_EXCEPTIONS_AND_RETURN(nullptr, block, info)

int rs2_supports_processing_block_info(const rs2_processing_block* block, rs2_camera_info info, rs2_error** error) BEGIN_API_CALL
{
    VALIDATE_NOT_NULL(block);
    VALIDATE_ENUM(info);
    return block->block->supports_info(info);
}
HANDLE_EXCEPTIONS_AND_RETURN(false, block, info)
<|MERGE_RESOLUTION|>--- conflicted
+++ resolved
@@ -1189,11 +1189,7 @@
     VALIDATE_NOT_NULL(dev);
     auto software_dev = VALIDATE_INTERFACE(dev->device, librealsense::software_device);
     
-<<<<<<< HEAD
     ctx->ctx->add_software_device(software_dev->get_info());
-=======
-    ctx->ctx->add_device(software_dev->get_info());
->>>>>>> 43e30dde
 }
 HANDLE_EXCEPTIONS_AND_RETURN(, ctx, dev)
 

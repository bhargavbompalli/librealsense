// License: Apache 2.0. See LICENSE file in root directory.
// Copyright(c) 2015 Intel Corporation. All Rights Reserved.

#include "../include/librealsense/rs2.hpp"

#include "core/video.h"
#include "align.h"
#include "archive.h"

namespace librealsense
{
    void processing_block::set_processing_callback(frame_processor_callback_ptr callback)
    {
        std::lock_guard<std::mutex> lock(_mutex);
        _callback = callback;
    }

    void processing_block::set_output_callback(frame_callback_ptr callback)
    {
        _source.set_callback(callback);
    }

    processing_block::processing_block(std::shared_ptr<platform::time_service> ts)
            : _source(ts), _source_wrapper(_source)
    {
        _source.init(std::make_shared<metadata_parser_map>());
    }

    void processing_block::invoke(frame_holder f)
    {
        auto callback = _source.begin_callback();
        try
        {
            if (_callback)
            {
                frame_interface* ptr = nullptr;
                std::swap(f.frame, ptr);

                _callback->on_frame((rs2_frame*)ptr, _source_wrapper.get_c_wrapper());
            }
        }
        catch(...)
        {
            LOG_ERROR("Exception was thrown during user processing callback!");
        }
    }

    void synthetic_source::frame_ready(frame_holder result)
    {
        _actual_source.invoke_callback(std::move(result));
    }

    frame_interface* synthetic_source::allocate_video_frame(std::shared_ptr<stream_profile_interface> stream, 
                                                            frame_interface* original,
                                                            int new_bpp,
                                                            int new_width,
                                                            int new_height,
                                                            int new_stride)
    {
        video_frame* vf = nullptr;

        if (new_bpp == 0 || (new_width == 0 && new_stride == 0) || new_height == 0)
        {
            // If the user wants to delegate width, height and etc to original frame, it must be a video frame
<<<<<<< HEAD
            if (!rs2_is_frame(reinterpret_cast<rs2_frame*>(original), RS2_EXTENSION_TYPE_VIDEO_FRAME, nullptr))
=======
            if (!rs2_is_frame_extendable_to((rs2_frame*)original, RS2_EXTENSION_VIDEO_FRAME, nullptr))
>>>>>>> 744ccde0
            {
                throw std::runtime_error("If original frame is not video frame, you must specify new bpp, width/stide and height!");
            }
            vf = static_cast<video_frame*>(original);
        }

        frame_additional_data data{};
        data.frame_number = original->get_frame_number();
        data.timestamp = original->get_frame_timestamp();
        data.timestamp_domain = original->get_frame_timestamp_domain();
        data.metadata_size = 0;
        data.system_time = _actual_source.get_time();

        auto width = new_width;
        auto height = new_height;
        auto bpp = new_bpp * 8;
        auto stride = new_stride;

        if (bpp == 0)
        {
            bpp = vf->get_bpp();
        }

        if (width == 0 && stride == 0)
        {
            width = vf->get_width();
            stride = width * bpp / 8;
        }
        else if (width == 0)
        {
            width = stride * 8 / bpp;
        }
        else if (stride == 0)
        {
            stride = width * bpp / 8;
        }

        if (height == 0)
        {
            height = vf->get_height();
        }

        auto res = _actual_source.alloc_frame(RS2_EXTENSION_VIDEO_FRAME, stride * height, data, true);
        if (!res) throw wrong_api_call_sequence_exception("Out of frame resources!");
        vf = static_cast<video_frame*>(res);
        vf->assign(width, height, stride, bpp);
        vf->set_sensor(original->get_sensor());
        res->set_stream(stream);

        return res;
    }

    int get_embeded_frames_size(frame_interface* f)
    {
        if (f == nullptr) return 0;
        if (auto c = dynamic_cast<composite_frame*>(f))
            return static_cast<int>(c->get_embedded_frames_count());
        return 1;
    }

    void copy_frames(frame_holder from, frame_interface**& target)
    {
        if (auto comp = dynamic_cast<composite_frame*>(from.frame))
        {
            auto frame_buff = comp->get_frames();
<<<<<<< HEAD
            for (size_t i = 0; i < comp->get_embeded_frames_count(); i++)
=======
            for (int i = 0; i < comp->get_embedded_frames_count(); i++)
>>>>>>> 744ccde0
            {
                std::swap(*target, frame_buff[i]);
                target++;
            }
            from.frame->disable_continuation();
        }
        else
        {
            *target = nullptr; // "move" the frame ref into target
            std::swap(*target, from.frame);
            target++;
        }
    }

    frame_interface* synthetic_source::allocate_composite_frame(std::vector<frame_holder> holders)
    {
        frame_additional_data d {};

        auto req_size = 0;
        for (auto&& f : holders)
            req_size += get_embeded_frames_size(f.frame);

        auto res = _actual_source.alloc_frame(RS2_EXTENSION_COMPOSITE_FRAME, req_size * sizeof(rs2_frame*), d, true);
        if (!res) throw wrong_api_call_sequence_exception("Out of frame resources!");
        auto cf = static_cast<composite_frame*>(res);

        auto frames = cf->get_frames();
        for (auto&& f : holders)
            copy_frames(std::move(f), frames);
        frames -= req_size;

        auto releaser = [frames, req_size]()
        {
            for (auto i = 0; i < req_size; i++)
            {
                frames[i]->release();
                frames[i] = nullptr;
            }
        };
        frame_continuation release_frames(releaser, nullptr);
        cf->attach_continuation(std::move(release_frames));
        cf->set_stream(cf->first()->get_stream());

        return res;
    }

    pointcloud::pointcloud(std::shared_ptr<platform::time_service> ts,
                           const rs2_intrinsics* depth_intrinsics,
                           const float* depth_units,
                           rs2_stream mapped_stream_type,
                           const rs2_intrinsics* mapped_intrinsics,
                           const rs2_extrinsics* extrinsics)
        : processing_block(ts),
          _depth_intrinsics_ptr(depth_intrinsics),
          _depth_units_ptr(depth_units),
          _mapped_intrinsics_ptr(mapped_intrinsics),
          _extrinsics_ptr(extrinsics),
          _expected_mapped_stream(mapped_stream_type)
    {
        if (depth_intrinsics) _depth_intrinsics = *depth_intrinsics;
        if (depth_units) _depth_units = *depth_units;
        if (mapped_intrinsics) _mapped_intrinsics = *mapped_intrinsics;
        if (extrinsics) _extrinsics = *extrinsics;

        auto on_frame = [this](rs2::frame f, const rs2::frame_source& source)
        {
            std::lock_guard<std::mutex> lock(_mutex);

            auto on_depth_frame = [this](const rs2::frame& depth)
            {
                auto depth_frame = (frame_interface*)depth.get();
                std::lock_guard<std::mutex> lock(_mutex);

                bool found_depth_intrinsics = false;
                bool found_depth_units = false;

                if (!_depth_intrinsics_ptr)
                {
                    auto sensor = depth_frame->get_sensor();
                    if (auto video = dynamic_cast<video_sensor_interface*>(sensor.get()))
                    {
                        if (auto vf = dynamic_cast<video_frame*>(depth_frame))
                        {
                            stream_profile sp {
                                    vf->get_stream()->get_stream_type(),
                                    vf->get_stream()->get_stream_index(),
                                    (uint32_t)vf->get_width(), (uint32_t)vf->get_height(), (uint32_t)vf->get_stream()->get_framerate(),
                                    vf->get_stream()->get_format() };

                            _depth_intrinsics = video->get_intrinsics(sp);
                            _depth_intrinsics_ptr = &_depth_intrinsics;
                            found_depth_intrinsics = true;
                        }
                    }
                }

                if (!_depth_units_ptr)
                {
                    auto sensor = depth_frame->get_sensor();
                    _depth_units = sensor->get_option(RS2_OPTION_DEPTH_UNITS).query();
                    _depth_units_ptr = &_depth_units;
                    found_depth_units = true;
                }

                if (found_depth_units != found_depth_intrinsics)
                {
                    throw wrong_api_call_sequence_exception("Received depth frame that doesn't provide either intrinsics or depth units!");
                }
            };

            auto on_other_frame = [this](const rs2::frame& other)
            {
                auto other_frame = (frame_interface*)other.get();
                std::lock_guard<std::mutex> lock(_mutex);

                bool assigned_stream_type = false;
                if (_expected_mapped_stream == RS2_STREAM_ANY)
                {
                    _expected_mapped_stream = other.get_profile().stream_type();
                    assigned_stream_type = true;
                }

                if (_expected_mapped_stream == other.get_profile().stream_type())
                {
                    bool found_mapped_intrinsics = false;
                    bool found_extrinsics = false;

                    if (!_mapped_intrinsics_ptr)
                    {
                        auto sensor = other_frame->get_sensor();
                        if (auto video = dynamic_cast<video_sensor_interface*>(sensor.get()))
                        {
                            if (auto vf = dynamic_cast<video_frame*>(other_frame))
                            {
                                stream_profile sp {
                                        vf->get_stream()->get_stream_type(),
                                        vf->get_stream()->get_stream_index(),
                                        (uint32_t)vf->get_width(), (uint32_t)vf->get_height(), (uint32_t)vf->get_stream()->get_framerate(),
                                        vf->get_stream()->get_format() };

                                _mapped_intrinsics = video->get_intrinsics(sp);
                                _mapped_intrinsics_ptr = &_mapped_intrinsics;
                                found_mapped_intrinsics = true;
                            }
                        }
                        if (!found_mapped_intrinsics && assigned_stream_type)
                        {
                            // If unable to get extrinsics for this stream, undo stream assignment
                            _expected_mapped_stream = RS2_STREAM_ANY;
                        }
                    }

                    if (!_extrinsics_ptr)
                    {
                        auto sensor = other_frame->get_sensor();
                        if (sensor)
                        {
                            auto&& device = sensor->get_device();
                            size_t mapped_idx = -1;
                            size_t depth_idx = -1;
                            for (size_t i = 0; i < device.get_sensors_count(); i++)
                            {
                                if (&device.get_sensor(i) == sensor.get())
                                {
                                    mapped_idx = i;
                                }
                                if (device.get_sensor(i).supports_option(RS2_OPTION_DEPTH_UNITS))
                                {
                                    depth_idx = i;
                                }
                            }

                            if (mapped_idx != -1 && depth_idx != -1)
                            {
                                // TODO: get extrinsics
                                //_extrinsics = device.get_extrinsics(depth_idx, RS2_STREAM_DEPTH, mapped_idx, _expected_mapped_stream);
                                _extrinsics_ptr = &_extrinsics;
                                found_extrinsics = true;
                            }
                        }
                        if (!found_extrinsics && assigned_stream_type)
                        {
                            // If unable to get extrinsics for this stream, undo stream assignment
                            _expected_mapped_stream = RS2_STREAM_ANY;
                        }
                    }
                }
            };

            if (auto composite = f.as<rs2::composite_frame>())
            {
                auto depth = composite.first_or_default(RS2_STREAM_DEPTH);
                if (depth)
                {
                    on_depth_frame(depth);
                }
                else
                {
                    composite.foreach(on_other_frame);
                }
            }
            else
            {
                if (f.get_profile().stream_type() == RS2_STREAM_DEPTH)
                {
                    on_depth_frame(f);
                }
                else
                {
                    on_other_frame(f);
                }
            }


        };
        auto callback = new rs2::frame_processor_callback<decltype(on_frame)>(on_frame);
        processing_block::set_processing_callback(std::shared_ptr<rs2_frame_processor_callback>(callback));
    }

    //void colorize::set_color_map(rs2_color_map cm)
    //{
    //    std::lock_guard<std::mutex> lock(_mutex);
    //    switch(cm)
    //    {
    //    case RS2_COLOR_MAP_CLASSIC:
    //        _cm = &classic;
    //        break;
    //    case RS2_COLOR_MAP_JET:
    //        _cm = &jet;
    //        break;
    //    case RS2_COLOR_MAP_HSV:
    //        _cm = &hsv;
    //        break;
    //    default:
    //        _cm = &classic;
    //    }
    //}

    //void colorize::histogram_equalization(bool enable)
    //{
    //    std::lock_guard<std::mutex> lock(_mutex);
    //    _equalize = enable;
    //}

    //colorize::colorize(std::shared_ptr<uvc::time_service> ts)
    //    : processing_block(RS2_EXTENSION_VIDEO_FRAME, ts), _cm(&classic), _equalize(true)
    //{
    //    auto on_frame = [this](std::vector<rs2::frame> frames, const rs2::frame_source& source)
    //    {
    //        std::lock_guard<std::mutex> lock(_mutex);

    //        for (auto&& f : frames)
    //        {
    //            if (f.get_stream_type() == RS2_STREAM_DEPTH)
    //            {
    //                const auto max_depth = 0x10000;

    //                static uint32_t histogram[max_depth];
    //                memset(histogram, 0, sizeof(histogram));

    //                auto vf = f.as<video_frame>();
    //                auto width = vf.get_width();
    //                auto height = vf.get_height();

    //                auto depth_image = vf.get_frame_data();

    //                for (auto i = 0; i < width*height; ++i) ++histogram[depth_image[i]];
    //                for (auto i = 2; i < max_depth; ++i) histogram[i] += histogram[i - 1]; // Build a cumulative histogram for the indices in [1,0xFFFF]
    //                for (auto i = 0; i < width*height; ++i)
    //                {
    //                    auto d = depth_image[i];

    //                    //if (d)
    //                    //{
    //                    //    auto f = histogram[d] / (float)histogram[0xFFFF]; // 0-255 based on histogram location

    //                    //    auto c = map.get(f);
    //                    //    rgb_image[i * 3 + 0] = c.x;
    //                    //    rgb_image[i * 3 + 1] = c.y;
    //                    //    rgb_image[i * 3 + 2] = c.z;
    //                    //}
    //                    //else
    //                    //{
    //                    //    rgb_image[i * 3 + 0] = 0;
    //                    //    rgb_image[i * 3 + 1] = 0;
    //                    //    rgb_image[i * 3 + 2] = 0;
    //                    //}
    //                }
    //            }
    //        }
    //    };
    //    auto callback = new rs2::frame_processor_callback<decltype(on_frame)>(on_frame);
    //    set_processing_callback(std::shared_ptr<rs2_frame_processor_callback>(callback));
    //}
}
<|MERGE_RESOLUTION|>--- conflicted
+++ resolved
@@ -62,11 +62,7 @@
         if (new_bpp == 0 || (new_width == 0 && new_stride == 0) || new_height == 0)
         {
             // If the user wants to delegate width, height and etc to original frame, it must be a video frame
-<<<<<<< HEAD
-            if (!rs2_is_frame(reinterpret_cast<rs2_frame*>(original), RS2_EXTENSION_TYPE_VIDEO_FRAME, nullptr))
-=======
             if (!rs2_is_frame_extendable_to((rs2_frame*)original, RS2_EXTENSION_VIDEO_FRAME, nullptr))
->>>>>>> 744ccde0
             {
                 throw std::runtime_error("If original frame is not video frame, you must specify new bpp, width/stide and height!");
             }
@@ -132,11 +128,7 @@
         if (auto comp = dynamic_cast<composite_frame*>(from.frame))
         {
             auto frame_buff = comp->get_frames();
-<<<<<<< HEAD
-            for (size_t i = 0; i < comp->get_embeded_frames_count(); i++)
-=======
-            for (int i = 0; i < comp->get_embedded_frames_count(); i++)
->>>>>>> 744ccde0
+            for (size_t i = 0; i < comp->get_embedded_frames_count(); i++)
             {
                 std::swap(*target, frame_buff[i]);
                 target++;

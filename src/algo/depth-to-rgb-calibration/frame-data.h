--- conflicted
+++ resolved
@@ -28,21 +28,17 @@
     struct ir_frame_data : frame_data
     {
         std::vector< ir_t > ir_frame;
-        std::vector< double > ir_edges;
         std::vector<double> edges;
+        std::vector< double > local_edges;
 
         // smearing
         std::vector<double> gradient_x;
         std::vector<double> gradient_y;
         std::vector< byte > section_map_depth;
-        std::vector<uint8_t> valid_edge_pixels_by_ir;
+        std::vector<double> valid_edge_pixels_by_ir;
         std::vector<byte> valid_section_map;
         std::vector<double>valid_gradient_x;
         std::vector<double>valid_gradient_y;
-<<<<<<< HEAD
-=======
-        std::vector<double> edges2;
->>>>>>> b6624f57
         std::vector<direction> directions;
         std::vector<double> direction_deg;
         std::vector<double> valid_location_rc_x;
@@ -54,11 +50,8 @@
         std::vector<double> local_region[4];
         std::vector<double> local_region_x[4];//for debug
         std::vector<double> local_region_y[4]; // for debug
-<<<<<<< HEAD
-=======
-        std::vector<double> local_edges;
->>>>>>> b6624f57
         std::vector<uint8_t> is_supressed;
+        std::vector<double> fraq_step;
 
     };
 
@@ -73,7 +66,6 @@
         std::vector<double> edges;
         std::vector<double> supressed_edges;                
         size_t n_strong_edges;
-<<<<<<< HEAD
         std::vector<double> subpixels_x;
         std::vector<double> subpixels_y;
         std::vector<double> weights;
@@ -106,19 +98,6 @@
         std::vector<double> vertices3;
         std::vector<double2> uvmap;
         std::vector<double> is_inside;
-
-=======
-        std::vector<direction> directions;
-        std::vector<double> subpixels_x;
-        std::vector<double> subpixels_y;
-        std::vector< uint16_t> closest;
-        std::vector<double> weights;
-        std::vector<double> direction_deg;
-        std::vector<double3> vertices;
-
-        //smearing
-        std::vector< byte > section_map_depth;
->>>>>>> b6624f57
         // input validation
         std::vector<byte> section_map;
         bool is_edge_distributed;

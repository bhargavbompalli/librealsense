--- conflicted
+++ resolved
@@ -131,14 +131,12 @@
 
         std::shared_ptr<device_interface> add_device(const std::string& file);
         void remove_device(const std::string& file);
-<<<<<<< HEAD
-        void add_device(std::shared_ptr<device_info> software_device);
+
+        void add_software_device(std::shared_ptr<device_info> software_device);
+
 #if WITH_TRACKING
         void unload_tracking_module() {_tm2_context.reset();};
 #endif
-=======
-        void add_software_device(std::shared_ptr<device_info> software_device);
->>>>>>> 84b863d1
 
     private:
         void on_device_changed(platform::backend_device_group old,

// License: Apache 2.0. See LICENSE file in root directory.
// Copyright(c) 2015 Intel Corporation. All Rights Reserved.

#include "types.h"
#include "image.h"
#include "device.h"

#include <cstring>
#include <algorithm>
#include <array>
#include <deque>

const char * unknown = "UNKNOWN";

namespace rsimpl
{
    const char * get_string(rs_stream value)
    {
        #define CASE(X) case RS_STREAM_##X: return #X;
        switch(value)
        {
        CASE(DEPTH)
        CASE(COLOR)
        CASE(INFRARED)
        CASE(INFRARED2)
        CASE(POINTS)
        CASE(RECTIFIED_COLOR)
        CASE(COLOR_ALIGNED_TO_DEPTH)
        CASE(DEPTH_ALIGNED_TO_COLOR)
        CASE(DEPTH_ALIGNED_TO_RECTIFIED_COLOR)
        CASE(INFRARED2_ALIGNED_TO_DEPTH)
        CASE(DEPTH_ALIGNED_TO_INFRARED2)
        CASE(FISHEYE)
        default: assert(!is_valid(value)); return unknown;
        }
        #undef CASE
    }

    const char * get_string(rs_format value)
    {
        #define CASE(X) case RS_FORMAT_##X: return #X;
        switch(value)
        {
        CASE(ANY)
        CASE(Z16)
        CASE(DISPARITY16)
        CASE(XYZ32F)
        CASE(YUYV)
        CASE(RGB8)
        CASE(BGR8)
        CASE(RGBA8)
        CASE(BGRA8)
        CASE(Y8)
        CASE(Y16)
        CASE(RAW10)
        CASE(RAW16)
        CASE(RAW8)
        default: assert(!is_valid(value)); return unknown;
        }
        #undef CASE
    }

    const char * get_string(rs_preset value)
    {
        #define CASE(X) case RS_PRESET_##X: return #X;
        switch(value)
        {
        CASE(BEST_QUALITY)
        CASE(LARGEST_IMAGE)
        CASE(HIGHEST_FRAMERATE)
        default: assert(!is_valid(value)); return unknown;
        }
        #undef CASE
    }

    const char * get_string(rs_distortion value)
    {
        #define CASE(X) case RS_DISTORTION_##X: return #X;
        switch(value)
        {
        CASE(NONE)
        CASE(MODIFIED_BROWN_CONRADY)
        CASE(INVERSE_BROWN_CONRADY)
        default: assert(!is_valid(value)); return unknown;
        }
        #undef CASE
    }

    const char * get_string(rs_option value)
    {
        #define CASE(X) case RS_OPTION_##X: return #X;
        switch(value)
        {
        CASE(COLOR_BACKLIGHT_COMPENSATION)
        CASE(COLOR_BRIGHTNESS)
        CASE(COLOR_CONTRAST)
        CASE(COLOR_EXPOSURE)
        CASE(COLOR_GAIN)
        CASE(COLOR_GAMMA)
        CASE(COLOR_HUE)
        CASE(COLOR_SATURATION)
        CASE(COLOR_SHARPNESS)
        CASE(COLOR_WHITE_BALANCE)
        CASE(COLOR_ENABLE_AUTO_EXPOSURE)
        CASE(COLOR_ENABLE_AUTO_WHITE_BALANCE)
        CASE(F200_LASER_POWER)
        CASE(F200_ACCURACY)
        CASE(F200_MOTION_RANGE)
        CASE(F200_FILTER_OPTION)
        CASE(F200_CONFIDENCE_THRESHOLD)
        CASE(F200_DYNAMIC_FPS)
        CASE(SR300_AUTO_RANGE_ENABLE_MOTION_VERSUS_RANGE) 
        CASE(SR300_AUTO_RANGE_ENABLE_LASER)               
        CASE(SR300_AUTO_RANGE_MIN_MOTION_VERSUS_RANGE)    
        CASE(SR300_AUTO_RANGE_MAX_MOTION_VERSUS_RANGE)    
        CASE(SR300_AUTO_RANGE_START_MOTION_VERSUS_RANGE)  
        CASE(SR300_AUTO_RANGE_MIN_LASER)                  
        CASE(SR300_AUTO_RANGE_MAX_LASER)                  
        CASE(SR300_AUTO_RANGE_START_LASER)                
        CASE(SR300_AUTO_RANGE_UPPER_THRESHOLD) 
        CASE(SR300_AUTO_RANGE_LOWER_THRESHOLD)
        CASE(SR300_WAKEUP_DEV_PHASE1_PERIOD)
        CASE(SR300_WAKEUP_DEV_PHASE1_FPS)
        CASE(SR300_WAKEUP_DEV_PHASE2_PERIOD)
        CASE(SR300_WAKEUP_DEV_PHASE2_FPS)
        CASE(SR300_WAKEUP_DEV_RESET)
        CASE(SR300_WAKE_ON_USB_REASON)
        CASE(SR300_WAKE_ON_USB_CONFIDENCE)
        CASE(R200_LR_AUTO_EXPOSURE_ENABLED)
        CASE(R200_LR_GAIN)
        CASE(R200_LR_EXPOSURE)
        CASE(R200_EMITTER_ENABLED)
        CASE(R200_DEPTH_UNITS)
        CASE(R200_DEPTH_CLAMP_MIN)
        CASE(R200_DEPTH_CLAMP_MAX)
        CASE(R200_DISPARITY_MULTIPLIER)
        CASE(R200_DISPARITY_SHIFT)
        CASE(R200_AUTO_EXPOSURE_MEAN_INTENSITY_SET_POINT)
        CASE(R200_AUTO_EXPOSURE_BRIGHT_RATIO_SET_POINT)  
        CASE(R200_AUTO_EXPOSURE_KP_GAIN)                 
        CASE(R200_AUTO_EXPOSURE_KP_EXPOSURE)             
        CASE(R200_AUTO_EXPOSURE_KP_DARK_THRESHOLD)       
        CASE(R200_AUTO_EXPOSURE_TOP_EDGE)       
        CASE(R200_AUTO_EXPOSURE_BOTTOM_EDGE)    
        CASE(R200_AUTO_EXPOSURE_LEFT_EDGE)      
        CASE(R200_AUTO_EXPOSURE_RIGHT_EDGE)     
        CASE(R200_DEPTH_CONTROL_ESTIMATE_MEDIAN_DECREMENT)   
        CASE(R200_DEPTH_CONTROL_ESTIMATE_MEDIAN_INCREMENT)   
        CASE(R200_DEPTH_CONTROL_MEDIAN_THRESHOLD)            
        CASE(R200_DEPTH_CONTROL_SCORE_MINIMUM_THRESHOLD)     
        CASE(R200_DEPTH_CONTROL_SCORE_MAXIMUM_THRESHOLD)     
        CASE(R200_DEPTH_CONTROL_TEXTURE_COUNT_THRESHOLD)     
        CASE(R200_DEPTH_CONTROL_TEXTURE_DIFFERENCE_THRESHOLD)
        CASE(R200_DEPTH_CONTROL_SECOND_PEAK_THRESHOLD)       
        CASE(R200_DEPTH_CONTROL_NEIGHBOR_THRESHOLD)
        CASE(R200_DEPTH_CONTROL_LR_THRESHOLD)
        CASE(ZR300_GYRO_BANDWIDTH)
        CASE(ZR300_GYRO_RANGE)
        CASE(ZR300_ACCELEROMETER_BANDWIDTH)
        CASE(ZR300_ACCELEROMETER_RANGE)
        CASE(ZR300_MOTION_MODULE_TIME_SEED)
        CASE(ZR300_MOTION_MODULE_ACTIVE)
        CASE(FISHEYE_COLOR_EXPOSURE)
        CASE(FISHEYE_COLOR_GAIN)
        CASE(FISHEYE_STROBE)
        CASE(FISHEYE_EXT_TRIG)
        default: assert(!is_valid(value)); return unknown;
        }
        #undef CASE
    }

    const char * get_string(rs_source value)
    {
        #define CASE(X) case RS_SOURCE_##X: return #X;
        switch(value)
        {
        CASE(VIDEO)
        CASE(MOTION_TRACKING)
        CASE(ALL)
        default: assert(!is_valid(value)); return unknown;
        }
        #undef CASE
    }
    
    const char * get_string(rs_capabilities value)
    {
        #define CASE(X) case RS_CAPABILITIES_##X: return #X;
        switch(value)
        {
        CASE(DEPTH)
        CASE(COLOR)
        CASE(INFRARED)
        CASE(INFRARED2)
        CASE(FISH_EYE)
        CASE(MOTION_EVENTS)
        CASE(MOTION_MODULE_FW_UPDATE)
        default: assert(!is_valid(value)); return unknown;
        }
        #undef CASE
    }

    const char * get_string(rs_event_source value)
    {
        #define CASE(X) case RS_EVENT_##X: return #X;
        switch(value)
        {
        CASE(IMU_ACCEL)
        CASE(IMU_GYRO)
        CASE(IMU_DEPTH_CAM)
        CASE(IMU_MOTION_CAM)
        CASE(G0_SYNC)
        CASE(G1_SYNC)
        CASE(G2_SYNC)
        default: assert(!is_valid(value)); return unknown;
        }
        #undef CASE
    }

    size_t subdevice_mode_selection::get_image_size(rs_stream stream) const
    {
        return rsimpl::get_image_size(get_width(), get_height(), get_format(stream));
    }

    void subdevice_mode_selection::set_output_buffer_format(const rs_output_buffer_format in_output_format)
    {
        output_format = in_output_format;
    }

    void subdevice_mode_selection::unpack(byte * const dest[], const byte * source) const
    {
        const int MAX_OUTPUTS = 2;
        const auto & outputs = get_outputs();        
        assert(outputs.size() <= MAX_OUTPUTS);

        // Determine input stride (and apply cropping)
        const byte * in = source;
        size_t in_stride = mode.pf.get_image_size(mode.native_dims.x, 1);
        if(pad_crop < 0) in += in_stride * -pad_crop + mode.pf.get_image_size(-pad_crop, 1);

        // Determine output stride (and apply padding)
        byte * out[MAX_OUTPUTS];
        size_t out_stride[MAX_OUTPUTS] = { 0 };
        for(size_t i=0; i<outputs.size(); ++i)
        {
            out[i] = dest[i];
            out_stride[i] = rsimpl::get_image_size(get_width(), 1, outputs[i].second);
            if(pad_crop > 0) out[i] += out_stride[i] * pad_crop + rsimpl::get_image_size(pad_crop, 1, outputs[i].second);
        }

        // Unpack (potentially a subrect of) the source image into (potentially a subrect of) the destination buffers
        const int unpack_width = get_unpacked_width(), unpack_height = get_unpacked_height();
        if(mode.native_dims.x == get_width())
        {
            // If not strided, unpack as though it were a single long row
            mode.pf.unpackers[unpacker_index].unpack(out, in, unpack_width * unpack_height);
        }
        else
        {
<<<<<<< HEAD
            
=======
>>>>>>> 577741c3
            // Otherwise unpack one row at a time
            assert(mode.pf.plane_count == 1); // Can't unpack planar formats row-by-row (at least not with the current architecture, would need to pass multiple source ptrs to unpack)
            for(int i=0; i<unpack_height; ++i)
            {
                mode.pf.unpackers[unpacker_index].unpack(out, in, unpack_width);
                for(size_t i=0; i<outputs.size(); ++i) out[i] += out_stride[i];
                in += in_stride;
            }
        }
    }

    int subdevice_mode_selection::get_unpacked_width() const
    {
        return std::min(mode.native_intrinsics.width, get_width());
    }

    int subdevice_mode_selection::get_unpacked_height() const
    {
        return std::min(mode.native_intrinsics.height, get_height());
    }

    ////////////////////////
    // static_device_info //
    ////////////////////////

    bool stream_request::contradict(stream_request req) const
    {
        if (((format != RS_FORMAT_ANY && format != req.format) ||
            (width != 0 && width != req.width) ||
            (height != 0 && height != req.height) ||
            (fps != 0 && fps != req.fps) ||
            (output_format != req.output_format)))
            return true;
        return false;
    }

    static_device_info::static_device_info()
    {
        for(auto & s : stream_subdevices) s = -1;
        for(auto & s : data_subdevices) s = -1;
        for(auto & s : presets) for(auto & p : s) p = stream_request();
        for(auto & p : stream_poses)
        {
            p = {{{1,0,0},{0,1,0},{0,0,1}}, {0,0,0}};
        }
    }

    // search_request_params are used to find first request that satisfies cameras set of constraints
    // each search_request_params represents requests for each stream type + index of current stream type under examination
    struct search_request_params
    {
        stream_request requests[RS_STREAM_NATIVE_COUNT];
        int stream;
        search_request_params(stream_request in_requests[RS_STREAM_NATIVE_COUNT], int i)
            : stream(i)
        {
            for (auto i = 0; i<RS_STREAM_NATIVE_COUNT; i++)
            {
                requests[i] = in_requests[i];
            }
        }
    };

    bool device_config::all_requests_filled(const stream_request(&requests)[RS_STREAM_NATIVE_COUNT]) const
    {
        for (auto i = 0; i<RS_STREAM_NATIVE_COUNT; i++)
        {
            if (requests[i].enabled &&
                (requests[i].height == 0 ||
                requests[i].width == 0 ||
                requests[i].format == RS_FORMAT_ANY ||
                requests[i].fps == 0))
                return false;
        }
        return true;
    }

    // find_good_requests_combination is used to find requests that satisfy cameras set of constraints.
    // this is done using BFS search over the posibility space.
    // the algorithm:
    // start with initial combination of streams requests- the input requests, can be empty or partially filled by user
    // insert initial combination to a queue data structure (dequeu for performance)
    // loop until queue is empty - at each iteration pop from queue the next set of requests.
    // for each one of the next stream request posibilties create new items by adding them to current item and pushing them back to queue.
    // once there is a item that all its stream requsts are filled 
    // and validated to satisfies all interstream constraints
    // copy it to requests parameter and return true.
    bool device_config::find_good_requests_combination( stream_request(&requests)[RS_STREAM_NATIVE_COUNT], std::vector<stream_request> stream_requests[RS_STREAM_NATIVE_COUNT]) const
    {
        std::deque<search_request_params> calls;
  
        // initial parameter is the input requests 
        // and its stream index is 0 (depth)
        search_request_params p = { requests, 0 };
        calls.push_back(p);

        while (!calls.empty())
        {
            //pop one item
            p = calls.back();
            calls.pop_back();

            //check if found combination that satisfies all interstream constraints
            if (all_requests_filled(p.requests) && validate_requests(p.requests))
            {
                for (auto i = 0; i < RS_STREAM_NATIVE_COUNT; i++)
                {
                    requests[i] = p.requests[i];
                }
                return true;
            }

            //now need to go over all posibilities for the next stream
            for (size_t i = 0; i < stream_requests[p.stream].size(); i++)
            {
                //if this stream is not enabled move to next item
                if (!requests[p.stream].enabled)
                {
                    // push the new requests parameter with stream =  stream + 1
                    search_request_params new_p = { p.requests, p.stream + 1 };
                    calls.push_back(new_p);
                    break;
                }

                //check that this spasific request is not contradicts the original user request
                if (!requests[p.stream].contradict(stream_requests[p.stream][i]))
                {
                    //add to request the next option from possible requests
                    p.requests[p.stream] = stream_requests[p.stream][i];

                    //if after adding the next stream request if it doesn't satisfies all interstream constraints
                    //do not insert it to queue
                    if (validate_requests(p.requests))
                    { 
                        // push the new requests parameter with stream =  stream + 1
                        search_request_params new_p = { p.requests, p.stream + 1 };
                        calls.push_back(new_p);
                    }
                }
            }

        }
        //if deque is empty and no good requests combination found return false
        return false;
    }

    bool device_config::fill_requests(stream_request(&requests)[RS_STREAM_NATIVE_COUNT]) const
    {
        //did the user filled all requests?
        if(all_requests_filled(requests))
        {
            return true;
        }

        //If the user did not fill all requests, we need to fill the missing requests

        std::vector<stream_request> stream_requests[RS_STREAM_NATIVE_COUNT];
        //Get all requests posibilities in order to find the requests that satisfies interstream constraints
        get_all_possible_requestes(stream_requests);

        //find stream requests combination that satisfies all interstream constraints
        return find_good_requests_combination(requests, stream_requests);
    }

    void device_config::get_all_possible_requestes(std::vector<stream_request>(&stream_requests)[RS_STREAM_NATIVE_COUNT]) const
    {
        for (size_t i = 0; i < info.subdevice_modes.size(); i++)
        {
            stream_request request;
            auto mode = info.subdevice_modes[i];

            for (auto pad_crop : mode.pad_crop_options)
            {
                for (auto & unpacker : mode.pf.unpackers)
                {
                    auto selection = subdevice_mode_selection(mode, pad_crop, &unpacker - mode.pf.unpackers.data());

                    request.enabled = true;
                    request.fps = selection.get_framerate();
                    request.height = selection.get_height();
                    request.width = selection.get_width();
                    auto outputs = selection.get_outputs();

                    for (auto output : outputs)
                    {
                        request.format = output.second;
                        for (auto output_format = static_cast<int>(RS_OUTPUT_BUFFER_FORMAT_CONTINOUS); output_format < static_cast<int>(RS_OUTPUT_BUFFER_FORMAT_COUNT); output_format++)
                        {
                            request.output_format = static_cast<rs_output_buffer_format>(output_format);
                            stream_requests[output.first].push_back(request);
                        }
                    }
                }
            }
        }
    }

    subdevice_mode_selection device_config::select_mode(const  stream_request(&requests)[RS_STREAM_NATIVE_COUNT], int subdevice_index) const
    {
        // Determine if the user has requested any streams which are supplied by this subdevice
        auto any_stream_requested = false;
        std::array<bool, RS_STREAM_NATIVE_COUNT> stream_requested = {};
        for(int j = 0; j < RS_STREAM_NATIVE_COUNT; ++j)
        {
            if(requests[j].enabled && info.stream_subdevices[j] == subdevice_index)
            {
                stream_requested[j] = true;
                any_stream_requested = true;
            }
        }

        // If no streams were requested, skip to the next subdevice
        if(!any_stream_requested) return subdevice_mode_selection();

        // Look for an appropriate mode
        for(auto & subdevice_mode : info.subdevice_modes)
        {
            // Skip modes that apply to other subdevices
            if(subdevice_mode.subdevice != subdevice_index) continue;

            for(auto pad_crop : subdevice_mode.pad_crop_options)
            {
                for(auto & unpacker : subdevice_mode.pf.unpackers)
                {
                    auto selection = subdevice_mode_selection(subdevice_mode, pad_crop, (int)(&unpacker - subdevice_mode.pf.unpackers.data()));

                    // Determine if this mode satisfies the requirements on our requested streams
                    auto stream_unsatisfied = stream_requested;
                    for(auto & output : unpacker.outputs)
                    {
                        const auto & req = requests[output.first];
                        
                        selection.set_output_buffer_format(req.output_format);
                        if(req.enabled && (req.width == selection.get_width() )
                                       && (req.height == selection.get_height())
                                       && (req.format == selection.get_format(output.first))
                                       && (req.fps == subdevice_mode.fps))
                        {
                            stream_unsatisfied[output.first] = false;
                        }
                    }

                    // If any requested streams are still unsatisfied, skip to the next mode
                    if(std::any_of(begin(stream_unsatisfied), end(stream_unsatisfied), [](bool b) { return b; })) continue;
                    return selection;
                }
            }
        }

        // If we did not find an appropriate mode, report an error
        std::ostringstream ss;
        ss << "uvc subdevice " << subdevice_index << " cannot provide";
        bool first = true;
        for(int j = 0; j < RS_STREAM_NATIVE_COUNT; ++j)
        {
            if(!stream_requested[j]) continue;
            ss << (first ? " " : " and ");
            ss << requests[j].width << 'x' << requests[j].height << ':' << get_string(requests[j].format);
            ss << '@' << requests[j].fps << "Hz " << get_string((rs_stream)j);
            first = false;
        }
        throw std::runtime_error(ss.str());
    }

    std::vector<subdevice_mode_selection> device_config::select_modes(const stream_request (&reqs)[RS_STREAM_NATIVE_COUNT]) const
    {
        // Make a mutable copy of our array
        stream_request requests[RS_STREAM_NATIVE_COUNT];
        for (int i = 0; i<RS_STREAM_NATIVE_COUNT; ++i) requests[i] = reqs[i];

        //Validate that user requests satisfy all interstream constraints 
        validate_requests(requests, true);

        //Fill the requests that user did not fill
        fill_requests(requests);

        // Select subdevice modes needed to satisfy our requests
        int num_subdevices = 0;
        for(auto & mode : info.subdevice_modes) num_subdevices = std::max(num_subdevices, mode.subdevice+1);
        std::vector<subdevice_mode_selection> selected_modes;
        for(int i = 0; i < num_subdevices; ++i)
        {
            auto selection = select_mode(requests, i);
            if(selection.mode.pf.fourcc) selected_modes.push_back(selection);
        }
        return selected_modes;
    }

    bool device_config::validate_requests(stream_request(&requests)[RS_STREAM_NATIVE_COUNT], bool throw_exception) const
    {
        // Check and modify requests to enforce all interstream constraints

        for (auto & rule : info.interstream_rules)
        {
            auto & a = requests[rule.a], &b = requests[rule.b]; auto f = rule.field;
            if (a.enabled && b.enabled)
            {
                if (rule.same_format)
                {
                    if (a.format != RS_FORMAT_ANY && b.format != RS_FORMAT_ANY && a.format != b.format)
                    {
                        if (throw_exception)
                            throw std::runtime_error(to_string() << "requested " << rule.a << " and " << rule.b << " settings are incompatible");
                        return false;
                    }
                        
                }
                else  if (rule.bigger == RS_STREAM_COUNT && !rule.divided && !rule.divided2)
                {
                    // Check for incompatibility if both values specified
                    if ((a.*f != 0) && (b.*f != 0) && (a.*f + rule.delta != b.*f) && (a.*f + rule.delta2 != b.*f))
                    {
                        if (throw_exception)
                            throw std::runtime_error(to_string() << "requested " << rule.a << " and " << rule.b << " settings are incompatible");
                        return false;
                    }
                }
                else
                {
                    if ((a.*f != 0) && (b.*f != 0) && (rule.bigger == rule.a && a.*f < b.*f) || (rule.bigger == rule.b && b.*f < a.*f))
                    {
                        if (throw_exception)
                            throw std::runtime_error(to_string() << "requested " << rule.a << " and " << rule.b << " settings are incompatible");
                        return false;
                    }
                    if (a.*f != 0 && b.*f != 0 && ((rule.divided && float(a.*f) / float(b.*f) - a.*f / b.*f > 0) || (rule.divided2 && float(b.*f) / float(a.*f) - b.*f / a.*f > 0)))
                    {
                        if (throw_exception)
                            throw std::runtime_error(to_string() << "requested " << rule.a << " and " << rule.b << " settings are incompatible");
                        return false;
                    }
                }
            }
        }
        return true;
    }
}<|MERGE_RESOLUTION|>--- conflicted
+++ resolved
@@ -256,10 +256,6 @@
         }
         else
         {
-<<<<<<< HEAD
-            
-=======
->>>>>>> 577741c3
             // Otherwise unpack one row at a time
             assert(mode.pf.plane_count == 1); // Can't unpack planar formats row-by-row (at least not with the current architecture, would need to pass multiple source ptrs to unpack)
             for(int i=0; i<unpack_height; ++i)

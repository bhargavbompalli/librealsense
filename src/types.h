--- conflicted
+++ resolved
@@ -77,14 +77,10 @@
     RS_ENUM_HELPERS(rs_format, FORMAT)
     RS_ENUM_HELPERS(rs_preset, PRESET)
     RS_ENUM_HELPERS(rs_distortion, DISTORTION)
-<<<<<<< HEAD
     RS_ENUM_HELPERS(rs_option, OPTION)    
     RS_ENUM_HELPERS(rs_channel, CHANNEL)
+    RS_ENUM_HELPERS(rs_capabilities, CAPABILITIES)
     RS_ENUM_HELPERS(rs_source, SOURCE)
-=======
-    RS_ENUM_HELPERS(rs_option, OPTION)
-    RS_ENUM_HELPERS(rs_capabilities, CAPABILITIES)
->>>>>>> bf0cc69c
     #undef RS_ENUM_HELPERS
 
     ////////////////////////////////////////////

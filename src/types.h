--- conflicted
+++ resolved
@@ -19,11 +19,8 @@
 #include <mutex>                            // For mutex, unique_lock
 #include <condition_variable>               // For condition_variable
 #include <memory>                           // For unique_ptr
-<<<<<<< HEAD
 #include <atomic>
-=======
-#include <map>                              // For map
->>>>>>> 564ac69e
+#include <map>          
 
 const uint8_t RS_STREAM_NATIVE_COUNT    = 5;
 const int RS_USER_QUEUE_SIZE = 20;

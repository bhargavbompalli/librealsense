--- conflicted
+++ resolved
@@ -154,7 +154,6 @@
         auto dev_exist = false;
 
         if (sensor)
-<<<<<<< HEAD
         {
 
             const device_interface* dev = nullptr;
@@ -209,66 +208,6 @@
                     _frames_queue[matcher.get()].start();
                 }
             }
-=======
-        {
-
-            const device_interface* dev = nullptr;
-            try
-            {
-                dev = sensor->get_device().shared_from_this().get();
-            }
-            catch (const std::bad_weak_ptr&)
-            {
-                LOG_WARNING("Device destroyed");
-            }
-            if (dev)
-            {
-                dev_exist = true;
-                matcher = _matchers[stream_id];
-                if (!matcher)
-                {
-                    std::ostringstream ss;
-                    for (auto const & it : _matchers)
-                        ss << ' ' << it.first;
-                    LOG_DEBUG("stream id " << stream_id << " was not found; trying to create, existing streams=" << ss.str());
-                    matcher = dev->create_matcher(frame);
-
-                    matcher->set_callback(
-                        [&](frame_holder f, syncronization_environment env)
-                    {
-                        sync(std::move(f), env);
-                    });
-
-                    for (auto stream : matcher->get_streams())
-                    {
-                        if (_matchers[stream])
-                        {
-                            _frames_queue.erase(_matchers[stream].get());
-                        }
-                        _matchers[stream] = matcher;
-                        _streams_id.push_back(stream);
-                    }
-                    for (auto stream : matcher->get_streams_types())
-                    {
-                        _streams_type.push_back(stream);
-                    }
-
-                    if (std::find(_streams_type.begin(), _streams_type.end(), stream_type) == _streams_type.end())
-                    {
-                        LOG_ERROR("Stream matcher not found! stream=" << rs2_stream_to_string(stream_type));
-                    }
-                }
-                else if (!matcher->get_active())
-                {
-                    matcher->set_active(true);
-                    _frames_queue[matcher.get()].start();
-                }
-            }
-        }
-        else
-        {
-            LOG_DEBUG("sensor does not exist");
->>>>>>> d8204fc8
         }
         else
         {
@@ -290,24 +229,6 @@
                 _streams_type.push_back(stream_type);
                 matcher = _matchers[stream_id];
 
-<<<<<<< HEAD
-=======
-        if (!dev_exist)
-        {
-            matcher = _matchers[stream_id];
-            // We don't know what device this frame came from, so just store it under device NULL with ID matcher
-            if (!matcher)
-            {
-                if (_matchers[stream_id])
-                {
-                    _frames_queue.erase(_matchers[stream_id].get());
-                }
-                _matchers[stream_id] = std::make_shared<identity_matcher>(stream_id, stream_type);
-                _streams_id.push_back(stream_id);
-                _streams_type.push_back(stream_type);
-                matcher = _matchers[stream_id];
-
->>>>>>> d8204fc8
                 matcher->set_callback([&](frame_holder f, syncronization_environment env)
                 {
                     sync(std::move(f), env);

--- conflicted
+++ resolved
@@ -1024,10 +1024,6 @@
 
             auto rendered_frame = frame;
             auto image = frame.as<video_frame>();
-<<<<<<< HEAD
-=======
-            auto rendered_frame = image;
->>>>>>> b52ce65a
 
             if (image)
             {

--- conflicted
+++ resolved
@@ -299,23 +299,12 @@
     global _device_by_sn
     result = set()
     for device in _device_by_sn.values():
-<<<<<<< HEAD
         if device.product_line == product_line:
             for ignored_product in ignored_products:
                 if ignored_product in device.name:
                     break
             else:
                 result.add(device.serial_number)
-=======
-        ignore_flag = False
-        for ignored_product in ignored_products:
-            if ignored_product in device.name:
-                ignore_flag = True
-                log.d(device.name, "will be ignored on this test run since it is in the ignored products list: ", ignored_products)
-                break
-        if not ignore_flag and device.product_line == product_line:
-            result.add(device.serial_number)
->>>>>>> b4bc7887
     return result
 
 
@@ -328,7 +317,6 @@
     global _device_by_sn
     result = set()
     ignored_list_as_str = " ".join(ignored_products)
-<<<<<<< HEAD
     if name not in ignored_list_as_str:
         for device in _device_by_sn.values():
             if device.name and device.name.find( name ) >= 0:
@@ -336,14 +324,6 @@
     return result
 
 def _get_sns_from_spec( spec, ignored_products ):
-=======
-    for device in _device_by_sn.values():
-        if (name not in ignored_list_as_str) and (device.name.find( name ) >= 0):
-            result.add(device.serial_number)
-    return result
-
-def _get_sns_from_spec( spec, ignored_products):
->>>>>>> b4bc7887
     """
     Helper function for by_configuration. Yields all serial-numbers matching the given spec
     :param spec: A product name/line (as a string) we want to get serial number of
@@ -351,17 +331,10 @@
     :return: A set of device serial-numbers
     """
     if spec.endswith( '*' ):
-<<<<<<< HEAD
         for sn in by_product_line( spec[:-1], ignored_products ):
             yield sn
     else:
         for sn in by_name( spec, ignored_products ):
-=======
-        for sn in by_product_line( spec[:-1], ignored_products):
-            yield sn
-    else:
-        for sn in by_name( spec, ignored_products):
->>>>>>> b4bc7887
             yield sn
 
 
@@ -416,8 +389,6 @@
     raised!
     """
     exceptions = exceptions or set()
-<<<<<<< HEAD
-	
     # split the current config to two lists:
     #     1) new_config (the wanted products)
     #     2) ignored_products (strings starting with !)
@@ -435,25 +406,11 @@
         for sn in _get_sns_from_spec( spec, ignored_products ):
             if sn not in exceptions:
                 yield { sn }
-=======
-    if re.fullmatch( r'each\(.+\)', config[0], re.IGNORECASE ):
-        if len( config ) > 0:
-            spec = config[0][5:-1]
-            ignored_products = config[1:]
-            ignored_products = [dev_name[1:] for dev_name in ignored_products]
-            for sn in _get_sns_from_spec( spec, ignored_products):
-                if sn not in exceptions:
-                    yield { sn }
->>>>>>> b4bc7887
     else:
         sns = set()
         for spec in new_config:
             old_len = len(sns)
-<<<<<<< HEAD
             for sn in _get_sns_from_spec( spec, ignored_products ):
-=======
-            for sn in _get_sns_from_spec( spec, []):
->>>>>>> b4bc7887
                 if sn in exceptions:
                     continue
                 if sn not in sns:

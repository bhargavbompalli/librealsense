--- conflicted
+++ resolved
@@ -130,18 +130,13 @@
         // data.iteration is 0-based!
        /* REQUIRE( data.iteration < md.n_iterations );*/
 
-<<<<<<< HEAD
-        auto file = bin_file( "ac1x\\calib_iteration", data.iteration + 1, num_of_calib_elements, 1, "double_00.bin" );
-        CHECK( compare_calib_to_bin_file( data.params.curr_calib, data.params.cost, scene_dir, file ) );
-=======
-		auto file = bin_file("p_matrix_iteration", data.iteration + 1, num_of_p_matrix_elements, 1, "double_00.bin");
+		auto file = bin_file("ac1x\\p_matrix_iteration", data.iteration + 1, num_of_p_matrix_elements, 1, "double_00.bin");
 		CHECK(compare_to_bin_file< double >(std::vector< double >(std::begin(data.params.curr_p_mat.vals), std::end(data.params.curr_p_mat.vals)),
 			scene_dir, file, num_of_p_matrix_elements, 1, compare_same_vectors));
 
-		file = bin_file("cost_iteration", data.iteration + 1, 1, 1, "double_00.bin");
+		file = bin_file("ac1x\\cost_iteration", data.iteration + 1, 1, 1, "double_00.bin");
 		CHECK(compare_to_bin_file< double >(std::vector< double >(1, data.params.cost),
 			scene_dir, file, 1, 1, compare_same_vectors));
->>>>>>> 3d648fda
 
         file = bin_file( "ac1x\\uvmap_iteration", data.iteration + 1, 2, md.n_edges, "double_00.bin" );
         CHECK( compare_to_bin_file< algo::double2 >( data.uvmap, scene_dir, file, md.n_edges, 1, compare_same_vectors ) );
@@ -161,48 +156,47 @@
         file = bin_file( "ac1x\\rc_iteration", data.iteration + 1, 1, md.n_edges, "double_00.bin" );
         CHECK( compare_to_bin_file< double >( data.rc, scene_dir, file, md.n_edges, 1, compare_same_vectors ) );
 
-<<<<<<< HEAD
-        file = bin_file( "ac1x\\xCoeff_P", data.iteration + 1, sizeof( algo::p_matrix ) / sizeof( double ), md.n_edges, "double_00.bin" );
-=======
-        file = bin_file( "xCoeff_P", data.iteration + 1, num_of_p_matrix_elements, md.n_edges, "double_00.bin" );
->>>>>>> 3d648fda
+        file = bin_file( "ac1x\\xCoeff_P_iteration", data.iteration + 1, num_of_p_matrix_elements, md.n_edges, "double_00.bin" );
         CHECK( compare_to_bin_file< algo::p_matrix>( data.coeffs_p.x_coeffs, scene_dir, file, md.n_edges, 1, compare_same_vectors ) );
 
-		file = bin_file("grad_iteration", data.iteration + 1, num_of_p_matrix_elements, 1, "double_00.bin");
+		file = bin_file("ac1x\\yCoeff_P_iteration", data.iteration + 1, num_of_p_matrix_elements, md.n_edges, "double_00.bin");
+		CHECK(compare_to_bin_file< algo::p_matrix>(data.coeffs_p.y_coeffs, scene_dir, file, md.n_edges, 1, compare_same_vectors));
+
+		file = bin_file("ac1x\\grad_iteration", data.iteration + 1, num_of_p_matrix_elements, 1, "double_00.bin");
 		CHECK(compare_to_bin_file< double >(std::vector< double >(std::begin(data.params.calib_gradients.vals), std::end(data.params.calib_gradients.vals)),
 			scene_dir, file, num_of_p_matrix_elements, 1, compare_same_vectors));
 
-		file = bin_file("grad_norma_iteration", data.iteration + 1, 1, 1, "double_00.bin");
+		file = bin_file("ac1x\\grad_norma_iteration", data.iteration + 1, 1, 1, "double_00.bin");
 		CHECK(compare_to_bin_file< double >(std::vector< double >(1, data.grads_norma),
 			scene_dir, file, 1, 1, compare_same_vectors));
 
-		file = bin_file("grads_norm_iteration", data.iteration + 1, num_of_p_matrix_elements, 1, "double_00.bin");
+		file = bin_file("ac1x\\grads_norm_iteration", data.iteration + 1, num_of_p_matrix_elements, 1, "double_00.bin");
 		CHECK(compare_to_bin_file< double >(std::vector< double >(std::begin(data.grads_norm.vals), std::end(data.grads_norm.vals)),
 			scene_dir, file, num_of_p_matrix_elements, 1, compare_same_vectors));
 
 
-		file = bin_file("normalized_grads_iteration", data.iteration + 1, num_of_p_matrix_elements, 1, "double_00.bin");
+		file = bin_file("ac1x\\normalized_grads_iteration", data.iteration + 1, num_of_p_matrix_elements, 1, "double_00.bin");
 		CHECK(compare_to_bin_file< double >(std::vector< double >(std::begin(data.normalized_grads.vals), std::end(data.normalized_grads.vals)),
 			scene_dir, file, num_of_p_matrix_elements, 1, compare_same_vectors));
 
 
-		file = bin_file("unit_grad_iteration", data.iteration + 1, num_of_p_matrix_elements, 1, "double_00.bin");
+		file = bin_file("ac1x\\unit_grad_iteration", data.iteration + 1, num_of_p_matrix_elements, 1, "double_00.bin");
 		CHECK(compare_to_bin_file< double >(std::vector< double >(std::begin(data.unit_grad.vals), std::end(data.unit_grad.vals)),
 			scene_dir, file, num_of_p_matrix_elements, 1, compare_same_vectors));
 
-		file = bin_file("t_iteration", data.iteration + 1, 1, 1, "double_00.bin");
+		file = bin_file("ac1x\\t_iteration", data.iteration + 1, 1, 1, "double_00.bin");
 		CHECK(compare_to_bin_file< double >(std::vector< double >(1, data.t),
 			scene_dir, file, 1, 1, compare_same_vectors));
 
-		file = bin_file("back_tracking_line_iter_count_iteration", data.iteration + 1, 1, 1, "double_00.bin");
+		file = bin_file("ac1x\\back_tracking_line_iter_count_iteration", data.iteration + 1, 1, 1, "double_00.bin");
 		CHECK(compare_to_bin_file< double >(std::vector< double >(1, data.back_tracking_line_search_iters),
 			scene_dir, file, 1, 1, compare_same_vectors));
 
-		file = bin_file("next_p_matrix_iteration", data.iteration + 1, num_of_p_matrix_elements, 1, "double_00.bin");
+		file = bin_file("ac1x\\next_p_matrix_iteration", data.iteration + 1, num_of_p_matrix_elements, 1, "double_00.bin");
 		CHECK(compare_to_bin_file< double >(std::vector< double >(std::begin(data.next_params.curr_p_mat.vals), std::end(data.next_params.curr_p_mat.vals)),
 			scene_dir, file, num_of_p_matrix_elements, 1, compare_same_vectors));
 
-		file = bin_file("next_cost_iteration", data.iteration + 1, 1, 1, "double_00.bin");
+		file = bin_file("ac1x\\next_cost_iteration", data.iteration + 1, 1, 1, "double_00.bin");
 		CHECK(compare_to_bin_file< double >(std::vector< double >(1, data.next_params.cost),
 			scene_dir, file, 1, 1, compare_same_vectors));
        };

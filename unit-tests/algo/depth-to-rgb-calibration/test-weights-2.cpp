// License: Apache 2.0. See LICENSE file in root directory.
// Copyright(c) 2020 Intel Corporation. All Rights Reserved.

//#cmake:add-file ../../../src/algo/depth-to-rgb-calibration/*.cpp

#include "d2rgb-common.h"
#include "F9440687.h"
#include <type_traits>


std::string test_dir( char const * data_dir, char const * test )
{
    std::string dir( root_data_dir );
    dir += data_dir;
    dir += '\\';
    dir += test;
    dir += '\\';
    return dir;
}

template< typename T >
std::vector< T > read_bin_file( char const * data_dir, char const * test, char const * bin )
{
    std::string filename = test_dir( data_dir, test );
    filename += "binFiles\\";
    filename += bin;
    filename += ".bin";
    std::fstream f = std::fstream( filename, std::ios::in | std::ios::binary );
    if( ! f )
        throw std::runtime_error( "failed to read file:\n" + filename );
    f.seekg( 0, f.end );
    size_t cb = f.tellg();
    f.seekg( 0, f.beg );
    if( cb % sizeof( T ) )
        throw std::runtime_error( "file size is not a multiple of data size" );
    std::vector< T > vec( cb / sizeof( T ));
    f.read( (char*) vec.data(), cb );
    f.close();
    return vec;
}

<<<<<<< HEAD
template< typename F, typename D >
bool is_equal_approximetly(F fx, D dx)
{
    return fx == approx(dx);
}

template<>
bool is_equal_approximetly<algo::k_matrix, algo::k_matrix>(algo::k_matrix fx, algo::k_matrix dx)
{
    return fx.fx == approx(dx.fx) &&
        fx.fy == approx(dx.fy) &&
        fx.ppx == approx(dx.ppx) &&
        fx.ppy == approx(dx.ppy);
}

template<>
bool is_equal_approximetly<algo::rotation_in_angles, algo::rotation_in_angles>(algo::rotation_in_angles fx, algo::rotation_in_angles dx)
{
    return fx.alpha == approx(dx.alpha) &&
        fx.beta == approx(dx.beta) &&
        fx.gamma == approx(dx.gamma);
}

template<>
bool is_equal_approximetly<algo::p_matrix, algo::p_matrix>(algo::p_matrix fx, algo::p_matrix dx)
{
    for (auto i = 0; i < 12; i++)
    {
        if (fx.vals[i] != approx(dx.vals[i]))
            return false;
    }
    return true;
}

template<>
bool is_equal_approximetly<algo::double2, algo::double2>(algo::double2 f, algo::double2 d)
{
    return f.x == approx(d.x) &&
        f.y == approx(d.y);
}

=======
>>>>>>> 5d7591d6
template< typename F, typename D >
void print( size_t x, F f, D d, bool is_approx = false)
{
    // bytes will be written to stdout as characters, which we never want... hence '+fx'
    AC_LOG( DEBUG, "... " << x << ": {matlab}" << +f << (is_approx ? " !~ " : " != ") << +d << "{c++}");
}

template<>
void print<algo::k_matrix, algo::k_matrix>(size_t x, algo::k_matrix f, algo::k_matrix d, bool is_approx)
{
    // bytes will be written to stdout as characters, which we never want... hence '+fx'
    AC_LOG( DEBUG, "... " <<std::setprecision(15)<< x << ": {matlab}" << f.fx << " " << f.fy <<" "<< f.ppx << " " << f.ppy << (is_approx ? " !~ " : " != ")
        << d.fx << " " << d.fy << " " << d.ppx << " " << d.ppy << "{c++}");
}

template<>
void print<algo::double2, algo::double2>(size_t x, algo::double2 f, algo::double2 d, bool is_approx)
{
    // bytes will be written to stdout as characters, which we never want... hence '+fx'
    AC_LOG(DEBUG, "... " << std::setprecision(15) << x << ": {matlab}" << f.x << " " << f.y << (is_approx ? " !~ " : " != ")
        << d.x << " " << d.y << "{c++}");
}
template<>
void print<algo::rotation_in_angles, algo::rotation_in_angles>(size_t x, algo::rotation_in_angles f, algo::rotation_in_angles d, bool is_approx)
{
    // bytes will be written to stdout as characters, which we never want... hence '+fx'
    AC_LOG(DEBUG, "... " << std::setprecision(15) << x << ": {matlab}" << f.alpha << " " << f.beta << " " << f.gamma << (is_approx ? " !~ " : " != ")
        << d.alpha << " " << d.beta << " " << d.gamma << "{c++}");
}

template<>
void print<algo::p_matrix, algo::p_matrix>(size_t x, algo::p_matrix f, algo::p_matrix d, bool is_approx)
{
<<<<<<< HEAD
    std::stringstream s;
=======
    std::ostringstream s_f;
    std::ostringstream s_d;
>>>>>>> 5d7591d6

    for (auto i = 0; i < 12; i++)
    {
        if (!is_equal_approximetly(f.vals[i], d.vals[i]))
        {
            s << i<<": "<< std::setprecision(15) << std::fixed << f.vals[i] << " != ";
            s << std::setprecision(15) << d.vals[i] << "\n";
        }
       
    }

<<<<<<< HEAD
    AC_LOG(DEBUG, "... " << x<<" " << s.str());
=======
    AC_LOG(DEBUG, "... " << std::setprecision(15) << x << ": {matlab}" << s_f.str() << (is_approx ? " !~ " : " != ")
        << s_d.str() << "{c++}");
}

template< typename F, typename D >
bool is_equal_approximetly(F fx, D dx)
{
    return fx == approx(dx);
}

template<>
bool is_equal_approximetly<algo::k_matrix, algo::k_matrix>(algo::k_matrix fx, algo::k_matrix dx)
{
    return fx.fx == approx(dx.fx) && 
           fx.fy == approx(dx.fy) &&
           fx.ppx == approx(dx.ppx) &&
           fx.ppy == approx(dx.ppy);
}

template<>
bool is_equal_approximetly<algo::rotation_in_angles, algo::rotation_in_angles>(algo::rotation_in_angles fx, algo::rotation_in_angles dx)
{
    return fx.alpha == approx(dx.alpha) &&
        fx.beta== approx(dx.beta) &&
        fx.gamma == approx(dx.gamma) ;
}

template<>
bool is_equal_approximetly<algo::p_matrix, algo::p_matrix>(algo::p_matrix fx, algo::p_matrix dx)
{
    for (auto i = 0; i < 12; i++)
    {
        if(fx.vals[i] != approx(dx.vals[i]))
            return false;
    }
    return true;
>>>>>>> 5d7591d6
}


template< typename F, typename D >
bool compare_same_vectors( std::vector< F > const & matlab, std::vector< D > const & cpp )
{
    assert( matlab.size() == cpp.size() );
    size_t n_mismatches = 0;
    size_t size = matlab.size();
    for( size_t x = 0; x < size; ++x )
    {
        F fx = matlab[x];
        D dx = cpp[x];
        bool const is_comparable = std::numeric_limits< D >::is_exact || std::is_enum< D >::value;
        if( is_comparable )
        {
            if (fx != dx && ++n_mismatches <= 5)
                // bytes will be written to stdout as characters, which we never want... hence '+fx'
                print(x, fx, dx);
        }
        else if(!is_equal_approximetly(fx, dx))
        {
            if( ++n_mismatches <= 5 )
                print(x, fx, dx, true);
        }
    }
    if( n_mismatches )
        AC_LOG( DEBUG, "... " << n_mismatches << " mismatched values of " << size );
    return (n_mismatches == 0);
}

template< typename F, typename D >  // F=in bin; D=in memory
bool compare_to_bin_file(
    std::vector< D > const & vec,
    char const * dir, char const * test, char const * filename,
    size_t width, size_t height,
    //bool( *compare_vectors )(std::vector< F > const &, std::vector< D > const &) = nullptr,
    bool(*compare_vectors)(std::vector< F > const &, std::vector< D > const &) = nullptr,
    std::pair<std::vector< F >, std::vector< D >>(*preproccess_vectors)(std::vector< F > const &, std::vector< D > const &) = nullptr
)
{
    TRACE( "Comparing " << filename << ".bin ..." );
    bool ok = true;
    auto bin = read_bin_file< F >( dir, test, filename );
    if( bin.size() != width * height )
        TRACE( filename << ": {matlab size}" << bin.size() << " != {width}" << width << "x" << height << "{height}" ), ok = false;
    if( vec.size() != bin.size() )
        TRACE( filename << ": {c++ size}" << vec.size() << " != " << bin.size() << "{matlab size}" ), ok = false;
    else
    {
        auto v = vec;
        auto b = bin;
        if (preproccess_vectors)
        {
            auto vecs = preproccess_vectors(bin, vec);
            b = vecs.first;
            v = vecs.second;
        }
        if (compare_vectors && !(*compare_vectors)(b, v))
            ok = false;
        if( !ok )
        {
            //dump_vec( vec, bin, filename, width, height );
            //AC_LOG( DEBUG, "... dump of file written to: " << filename << ".dump" );
        }
    }
    return ok;
}


bool get_calib_from_raw_data(algo::calib& calib, double& cost, char const * dir, char const * test, char const * filename)
{
    auto data_size = sizeof(algo::rotation) +
        sizeof(algo::translation) +
        sizeof(algo::k_matrix) +
        sizeof(algo::p_matrix) +
        3 * sizeof(double) + // alpha, bata, gamma
        sizeof(double); // cost

    auto bin = read_bin_file <double>(dir, test, filename);
    if (bin.size() * sizeof(double) != data_size)
    {
        TRACE(filename << ": {matlab size}" << bin.size() << " != " << data_size);
        return false;
    }

    auto data = bin.data();

    auto k = *(algo::k_matrix*)(data);
    data += sizeof(algo::k_matrix) / sizeof(double);
    auto a = *(double*)(data);
    data += 1;
    auto b = *(double*)(data);
    data += 1;
    auto g = *(double*)(data);
    data += 1;
    auto rotation = *(algo::rotation*)(data);
    data += sizeof(algo::rotation) / sizeof(double);
    auto translation = *(algo::translation*)(data);
    data += sizeof(algo::translation) / sizeof(double);
    auto p_mat = *(algo::p_matrix*)(data);
    data += sizeof(algo::p_matrix) / sizeof(double);
    cost = *(double*)(data);

    calib.k_mat = k;
    calib.rot = rotation;
    calib.trans = translation;
    calib.p_mat = p_mat;
    calib.rot_angles = { a,b,g };

    return true;
}

template< typename D>
bool compare_and_trace(D val_matlab, D val_cpp, std::string const & compared)
{
    if (val_matlab != approx(val_cpp))
    {
        TRACE(compared << " " << val_matlab << " -matlab != " << val_cpp << " -cpp");
        return false;
    }
    return true;
}

bool compare_calib_to_bin_file(
    algo::calib const & calib,
    double cost,
    char const * dir,
    char const * test,
    char const * filename,
    bool gradient = false
)
{
    TRACE( "Comparing " << filename << ".bin ..." );
    algo::calib calib_from_file;
    double cost_matlab;
    auto res = get_calib_from_raw_data(calib_from_file, cost_matlab, dir, test, filename);

    auto intr_matlab = calib_from_file.get_intrinsics();
    auto extr_matlab = calib_from_file.get_extrinsics();
    auto pmat_matlab = calib_from_file.get_p_matrix();

    auto intr_cpp = calib.get_intrinsics();
    auto extr_cpp = calib.get_extrinsics();
    auto pmat_cpp = calib.get_p_matrix();

    bool ok = true;

    ok &= compare_and_trace(cost_matlab, cost, "cost");

    ok &= compare_and_trace(intr_matlab.fx, intr_cpp.fx, "fx");
    ok &= compare_and_trace(intr_matlab.fy, intr_cpp.fy, "fy");
    ok &= compare_and_trace(intr_matlab.ppx, intr_cpp.ppx, "ppx");
    ok &= compare_and_trace(intr_matlab.ppy, intr_cpp.ppy, "ppy");

    if (gradient)
    {
        ok &= compare_and_trace(calib.rot_angles.alpha, calib_from_file.rot_angles.alpha, "alpha");
        ok &= compare_and_trace(calib.rot_angles.beta, calib_from_file.rot_angles.beta, "beta");
        ok &= compare_and_trace(calib.rot_angles.gamma, calib_from_file.rot_angles.gamma, "gamma");
    }
    else
    {
        for (auto i = 0; i < 9; i++)
            ok &= compare_and_trace(extr_matlab.rotation[i], extr_cpp.rotation[i], "rotation[" + std::to_string( i ) + "]");
    }

    for (auto i = 0; i < 3; i++)
        ok &= compare_and_trace(extr_matlab.translation[i], extr_cpp.translation[i], "translation[" + std::to_string( i ) + "]");

    for (auto i = 0; i < 12; i++)
        ok &= compare_and_trace(pmat_matlab.vals[i], pmat_cpp.vals[i], "pmat[" + std::to_string( i ) + "]");

    return ok;
}


std::string generate_file_name( std::string const & prefix, size_t num1, size_t w, size_t h, std::string const & suffix)
{
    return prefix +"_"+ std::to_string(num1)+"_"+ std::to_string(h)+"x"+ std::to_string(w) +"_"+ suffix;
}

std::string generate_file_name(std::string const & prefix, int w, int h, std::string const & suffix)
{
    return prefix + "_" + std::to_string(h) + "x" + std::to_string(w) + "_" + suffix;
}

template< typename T >
void read_binary_file(char const * dir, char const * bin, T * data)
{
    std::string filename = dir;
    filename += bin;
    AC_LOG(DEBUG, "... " << filename);
    std::fstream f = std::fstream(filename, std::ios::in | std::ios::binary);
    if (!f)
        throw std::runtime_error("failed to read file:\n" + filename);
    f.seekg(0, f.end);
    size_t cb = f.tellg();
    f.seekg(0, f.beg);
    if (cb != sizeof(T))
        throw std::runtime_error(to_string()
            << "file size (" << cb << ") does not match data size (" << sizeof(T) << "): " << filename);
    std::vector< T > vec(cb / sizeof(T));
    f.read((char*)data, cb);
    f.close();
}

#define FILE_NAME(PRE, W, H, POST) generate_file_name(PRE, W, H, POST)
#define ITERATION_FILE_NAME(PRE, N, W, H, POST) generate_file_name(PRE, N, W, H, POST)

camera_info read_camera_info(char const * dir)
{
    struct params_bin
    {
        // Some units are supposed to be int but we made matlab write out doubles....
        double depth_width;
        double depth_height;
        double depth_units;
        double k_depth[9];
        double rgb_width;
        double rgb_height;
        double k_rgb[9];
        double coeffs[5];
        double rotation[9];
        double translation[3];
        double p_mat[12];
    };

    params_bin param;
    read_binary_file(test_dir(dir, "2").c_str(), "camera_params.matlab", &param);
    const camera_info ci =
    {
        // RGB
        {
            int(param.rgb_width), int(param.rgb_height),
            float(param.k_rgb[2]),  float(param.k_rgb[5]),
            float(param.k_rgb[0]),  float(param.k_rgb[4]),
            RS2_DISTORTION_BROWN_CONRADY,
            { (float)param.coeffs[0], (float)param.coeffs[1], (float)param.coeffs[2], (float)param.coeffs[3], (float)param.coeffs[4] }
        },
        // Z
        {
            int(param.depth_width), int(param.depth_height),
            float(param.k_depth[2]),  float(param.k_depth[5]),
            float(param.k_depth[0]),  float(param.k_depth[4]),
            RS2_DISTORTION_NONE, {0, 0, 0, 0, 0}
        },
        // EXTRINSICS
        {
            { float(param.rotation[0]), float(param.rotation[1]), float(param.rotation[2]),
              float(param.rotation[3]), float(param.rotation[4]), float(param.rotation[5]),
              float(param.rotation[6]), float(param.rotation[7]), float(param.rotation[8]) },
            { float(param.translation[0]), float(param.translation[1]), float(param.translation[2]) }
        }
    };
    return ci;
}

TEST_CASE("Weights calc", "[d2rgb]")
{
    struct scene_metadata
    {
        int iteration_num = 5;
        double correction_in_pixels = 2.9144;
        int num_of_edges;
        std::string rgb_file;
        std::string rgb_prev_file;
        std::string ir_file;
        std::string z_file;
        
    };

    bool read_calib_from_file = false;

    for (auto dir : data_dirs)
    {
        algo::optimizer cal;

        auto scene = "2";
        scene_metadata md;
        camera_info ci;

        if (read_calib_from_file)
        {
            ci = read_camera_info(dir);
            md = { 4, 2.914122625391939, 5235 , "rgb.raw",
            "rgb.raw",
            "ir.raw",
            "depth.raw" };
        }
        else
        {
           ci = F9440687;

         /*   md = { 14, 2.914122625391939, 3659, "YUY2_YUY2_1920x1080_00.06.13.1372_F9440687_0000.raw",
            "YUY2_YUY2_1920x1080_00.06.13.2368_F9440687_0001.raw",
            "I_GrayScale_1024x768_00.06.13.1484_F9440687_0000.raw",
            "Z_GrayScale_1024x768_00.06.13.1484_F9440687_0000.raw" };*/

            md = { 5, 2.914122625391939, 5089, "YUY2_YUY2_1920x1080_00.00.26.6355_F9440687_0000.raw",
            "YUY2_YUY2_1920x1080_00.00.26.7683_F9440687_0001.raw",
            "I_GrayScale_1024x768_00.00.26.7119_F9440687_0000.raw",
            "Z_GrayScale_1024x768_00.00.26.7119_F9440687_0000.raw" };
        }
        init_algo( cal, test_dir( dir, scene),
            md.rgb_file.c_str(),
            md.rgb_prev_file.c_str(),
            md.ir_file.c_str(),
            md.z_file.c_str(),
            ci);

        auto& z_data = cal.get_z_data();
        auto& ir_data = cal.get_ir_data();
        auto& yuy_data = cal.get_yuy_data();
        auto& depth_data = cal.get_depth_data();

        //---
        auto rgb_h = ci.rgb.height;
        auto rgb_w = ci.rgb.width;
        auto z_h = ci.z.height;
        auto z_w = ci.z.width;
        auto num_of_calib_elements = 32;

        //CHECK(compare_to_bin_file< double >(yuy_data.edges, dir, scene, FILE_NAME("YUY2_edge", rgb_w, rgb_h, "double_00").c_str(), rgb_h, rgb_w, compare_same_vectors));
        //CHECK(compare_to_bin_file< double >(yuy_data.edges_IDT, dir, scene, FILE_NAME("YUY2_IDT", rgb_w, rgb_h, "double_00").c_str(), rgb_h, rgb_w, compare_same_vectors));
        //CHECK(compare_to_bin_file< double >(yuy_data.edges_IDTx, dir, scene, FILE_NAME("YUY2_IDTx", rgb_w, rgb_h, "double_00").c_str(), rgb_h, rgb_w, compare_same_vectors));
        //CHECK(compare_to_bin_file< double >(yuy_data.edges_IDTy, dir, scene, FILE_NAME("YUY2_IDTy", rgb_w, rgb_h, "double_00").c_str(), rgb_h, rgb_w, compare_same_vectors));

        ////---
        //CHECK(compare_to_bin_file< double >(ir_data.ir_edges, dir, scene, FILE_NAME("I_edge", z_w, z_h,  "double_00").c_str(), z_h, z_w, compare_same_vectors));

        ////---
        //CHECK(compare_to_bin_file< double >(z_data.edges, dir, scene, FILE_NAME("Z_edge", z_w, z_h, "double_00").c_str(), z_h, z_w, compare_same_vectors));
        //CHECK(compare_to_bin_file< double >(z_data.supressed_edges, dir, scene, FILE_NAME("Z_edgeSupressed", z_w, z_h, "double_00").c_str(), z_h, z_w, compare_same_vectors));
        //CHECK(compare_to_bin_file< byte >(z_data.directions, dir, scene, FILE_NAME("Z_dir", z_w, z_h, "uint8_00").c_str(), z_h, z_w, compare_same_vectors));

        //CHECK(compare_to_bin_file< double >(z_data.subpixels_x, dir, scene, FILE_NAME("Z_edgeSubPixel", z_w, z_h, "double_01").c_str(), z_h, z_w, compare_same_vectors));
        //CHECK(compare_to_bin_file< double >(z_data.subpixels_y, dir, scene, FILE_NAME("Z_edgeSubPixel", z_w, z_h, "double_00").c_str(), z_h, z_w, compare_same_vectors));

        //CHECK(compare_to_bin_file< double >(z_data.weights, dir, scene, FILE_NAME("weightsT", 1, md.num_of_edges,"double_00").c_str(), md.num_of_edges, 1, compare_same_vectors));
        //CHECK(compare_to_bin_file< double >(z_data.closest, dir, scene, FILE_NAME("Z_valuesForSubEdges", z_w, z_h, "double_00").c_str(), z_h, z_w, compare_same_vectors));
        //CHECK(compare_to_bin_file< algo::double3 >(z_data.vertices, dir, scene, FILE_NAME("vertices", 3, md.num_of_edges, "double_00").c_str(), md.num_of_edges, 1, compare_same_vectors));

#if 0
        // smearing
        CHECK(compare_to_bin_file< double >(depth_data.gradient_x, dir, scene, FILE_NAME("Zx", z_w, z_h, "double_00").c_str(), z_h, z_w, compare_same_vectors));
        CHECK(compare_to_bin_file< double >(depth_data.gradient_y, dir, scene, FILE_NAME("Zy", z_w, z_h, "double_00").c_str(), z_h, z_w, compare_same_vectors));
        CHECK(compare_to_bin_file< double >(ir_data.gradient_x, dir, scene, FILE_NAME("Ix", z_w, z_h, "double_00").c_str(), z_h, z_w, compare_same_vectors));
        CHECK(compare_to_bin_file< double >(ir_data.gradient_y, dir, scene, FILE_NAME("Iy", z_w, z_h, "double_00").c_str(), z_h, z_w, compare_same_vectors));
        CHECK(compare_to_bin_file< double >(ir_data.edges2, dir, scene, FILE_NAME("iEdge", z_w, z_h, "double_00").c_str(), z_h, z_w, compare_same_vectors));
        //CHECK(compare_to_bin_file< double >(depth_data.edges2, dir, scene, FILE_NAME("zedge", z_w, z_h, "double_00").c_str(), z_h, z_w, compare_same_vectors));
        CHECK(compare_to_bin_file< uint8_t >(depth_data.section_map_depth, dir, scene, FILE_NAME("sectionMapDepth",  z_w, z_h, "uint8_00").c_str(), z_h, z_w, compare_same_vectors));
        CHECK(compare_to_bin_file< uint8_t >(ir_data.valid_edge_pixels_by_ir, dir, scene, FILE_NAME("validEdgePixelsByIR", z_w, z_h, "uint8_00").c_str(), z_h, z_w, compare_same_vectors));
        CHECK(compare_to_bin_file< double >(ir_data.valid_location_rc_x, dir, scene, FILE_NAME("gridXValid", 1, 105794, "double_00").c_str(), 105794, 1, compare_same_vectors));
        CHECK(compare_to_bin_file< double >(ir_data.valid_location_rc_y, dir, scene, FILE_NAME("gridYValid", 1, 105794, "double_00").c_str(), 105794, 1, compare_same_vectors));
        CHECK(compare_to_bin_file< double >(ir_data.valid_location_rc, dir, scene, FILE_NAME("locRC", 2, 105794, "double_00").c_str(), 105794, 2, compare_same_vectors));
        CHECK(compare_to_bin_file< uint8_t >(ir_data.valid_section_map, dir, scene, FILE_NAME("sectionMapValid", 1, 105794, "uint8_00").c_str(), 105794, 1, compare_same_vectors));
        CHECK(compare_to_bin_file< double >(ir_data.valid_gradient_x, dir, scene, FILE_NAME("IxValid", 1, 105794, "double_00").c_str(), 105794, 1, compare_same_vectors));
        CHECK(compare_to_bin_file< double >(ir_data.valid_gradient_y, dir, scene, FILE_NAME("IyValid", 1, 105794, "double_00").c_str(), 105794, 1, compare_same_vectors));
        CHECK(compare_to_bin_file< double >(ir_data.direction_deg, dir, scene, FILE_NAME("directionInDeg", 1, 105794, "double_00").c_str(), 105794, 1, compare_same_vectors));
        //CHECK(compare_to_bin_file< double >(ir_data.directions, dir, scene, FILE_NAME("directionIndex", 1, 105794, "double_00").c_str(), 105794, 1, compare_same_vectors)); // it passed, depends on index definition
        CHECK(compare_to_bin_file< double >(ir_data.direction_per_pixel, dir, scene, FILE_NAME("dirPerPixel", 2, 105794, "double_00").c_str(), 105794, 2, compare_same_vectors));
        CHECK(compare_to_bin_file< double >(ir_data.local_region[0], dir, scene, FILE_NAME("localRegion", 2, 105794, "double_00").c_str(), 105794, 2, compare_same_vectors));
        CHECK(compare_to_bin_file< double >(ir_data.local_region[1], dir, scene, FILE_NAME("localRegion", 2, 105794, "double_01").c_str(), 105794, 2, compare_same_vectors));
        CHECK(compare_to_bin_file< double >(ir_data.local_region[2], dir, scene, FILE_NAME("localRegion", 2, 105794, "double_02").c_str(), 105794, 2, compare_same_vectors));
        CHECK(compare_to_bin_file< double >(ir_data.local_region[3], dir, scene, FILE_NAME("localRegion", 2, 105794, "double_03").c_str(), 105794, 2, compare_same_vectors));

        CHECK(compare_to_bin_file< double >(ir_data.local_region_x[0], dir, scene, FILE_NAME("localRegion_x", 1, 105794, "double_00").c_str(), 105794, 1, compare_same_vectors));
        CHECK(compare_to_bin_file< double >(ir_data.local_region_x[1], dir, scene, FILE_NAME("localRegion_x", 1, 105794, "double_01").c_str(), 105794, 1, compare_same_vectors));
        CHECK(compare_to_bin_file< double >(ir_data.local_region_x[2], dir, scene, FILE_NAME("localRegion_x", 1, 105794, "double_02").c_str(), 105794, 1, compare_same_vectors));
        CHECK(compare_to_bin_file< double >(ir_data.local_region_x[3], dir, scene, FILE_NAME("localRegion_x", 1, 105794, "double_03").c_str(), 105794, 1, compare_same_vectors));

        CHECK(compare_to_bin_file< double >(ir_data.local_region_y[0], dir, scene, FILE_NAME("localRegion_y", 1, 105794, "double_00").c_str(), 105794, 1, compare_same_vectors));
        CHECK(compare_to_bin_file< double >(ir_data.local_region_y[1], dir, scene, FILE_NAME("localRegion_y", 1, 105794, "double_01").c_str(), 105794, 1, compare_same_vectors));
        CHECK(compare_to_bin_file< double >(ir_data.local_region_y[2], dir, scene, FILE_NAME("localRegion_y", 1, 105794, "double_02").c_str(), 105794, 1, compare_same_vectors));
        CHECK(compare_to_bin_file< double >(ir_data.local_region_y[3], dir, scene, FILE_NAME("localRegion_y", 1, 105794, "double_03").c_str(), 105794, 1, compare_same_vectors));

        CHECK(compare_to_bin_file< double >(ir_data.local_edges, dir, scene, FILE_NAME("localEdges", 4, 105794, "double_00").c_str(), 105794, 4, compare_same_vectors));
        CHECK(compare_to_bin_file< uint8_t >(ir_data.is_supressed, dir, scene, FILE_NAME("isSupressed", 1, 105794, "uint8_00").c_str(), 105794, 1, compare_same_vectors));
#endif

        // ---
        TRACE( "\nChecking scene validity:" );

        CHECK(!cal.is_scene_valid());

        // edge distribution
        CHECK( compare_to_bin_file< double >( z_data.sum_weights_per_section, dir, scene, FILE_NAME("depthEdgeWeightDistributionPerSectionDepth", 1, 4,"double_00").c_str(), 4, 1, compare_same_vectors ) );
        
        CHECK( compare_to_bin_file< byte >( z_data.section_map, dir, scene, FILE_NAME("sectionMapDepth_trans", 1, md.num_of_edges, "uint8_00").c_str(), md.num_of_edges, 1, compare_same_vectors ) );
        CHECK( compare_to_bin_file< byte >( yuy_data.section_map, dir, scene, FILE_NAME("sectionMapRgb_trans", 1, rgb_w*rgb_h, "uint8_00").c_str(), rgb_w*rgb_h, 1, compare_same_vectors ) );
        CHECK( compare_to_bin_file< double >(yuy_data.sum_weights_per_section, dir, scene, FILE_NAME("edgeWeightDistributionPerSectionRgb", 1, 4, "double_00").c_str(), 4, 1, compare_same_vectors));

        // gradient balanced
        // TODO NOHA
        //CHECK(compare_to_bin_file< double >(z_data.sum_weights_per_direction, dir, scene, FILE_NAME("edgeWeightsPerDir", 1, 4, "double_00").c_str(), 4, 1, compare_same_vectors));

        // movment check
        // 1. dilation
        CHECK( compare_to_bin_file< uint8_t >( yuy_data.prev_logic_edges, dir, scene, FILE_NAME("logicEdges", rgb_w, rgb_h, "uint8_00").c_str(), rgb_h, rgb_w, compare_same_vectors ) );
        CHECK( compare_to_bin_file< double >( yuy_data.dilated_image, dir, scene, FILE_NAME("dilatedIm", rgb_w, rgb_h, "double_00").c_str(), rgb_h, rgb_w, compare_same_vectors ) );

        // 2. gausssian
        CHECK( compare_to_bin_file< double >( yuy_data.yuy_diff, dir, scene, FILE_NAME("diffIm_01", rgb_w, rgb_h, "double_00").c_str(), rgb_h, rgb_w, compare_same_vectors ) );
        CHECK( compare_to_bin_file< double >( yuy_data.gaussian_filtered_image, dir, scene, FILE_NAME("diffIm", rgb_w, rgb_h, "double_00").c_str(), rgb_h, rgb_w, compare_same_vectors ) );

        // 3. movemont
        CHECK( compare_to_bin_file< double >( yuy_data.gaussian_diff_masked, dir, scene, FILE_NAME("IDiffMasked", rgb_w, rgb_h, "double_00").c_str(), rgb_h, rgb_w, compare_same_vectors ) );
        CHECK( compare_to_bin_file< uint8_t >( yuy_data.move_suspect, dir, scene, FILE_NAME("ixMoveSuspect", rgb_w, rgb_h, "uint8_00").c_str(), rgb_h, rgb_w, compare_same_vectors ) );


        //--
        TRACE( "\nOptimizing:" );
        auto cb = [&]( algo::iteration_data_collect const & data )
        {
            auto file = ITERATION_FILE_NAME("calib_iteration", data.iteration + 1, num_of_calib_elements, 1,"double_00");
            CHECK(compare_calib_to_bin_file(data.params.curr_calib, data.params.cost, dir, scene, file.c_str()));

            file = ITERATION_FILE_NAME("uvmap_iteration", data.iteration + 1, 2, md.num_of_edges,"double_00");
            CHECK(compare_to_bin_file< algo::double2 >(data.uvmap, dir, scene, file.c_str(), md.num_of_edges, 1, compare_same_vectors));

            file = ITERATION_FILE_NAME("DVals_iteration", data.iteration + 1, 1, md.num_of_edges, "double_00");
            CHECK(compare_to_bin_file< double >(data.d_vals, dir, scene, file.c_str(), md.num_of_edges, 1, compare_same_vectors));

            file = ITERATION_FILE_NAME("DxVals_iteration", data.iteration + 1, 1, md.num_of_edges, "double_00");
            CHECK(compare_to_bin_file< double >(data.d_vals_x, dir, scene, file.c_str(), md.num_of_edges, 1, compare_same_vectors));

            file = ITERATION_FILE_NAME("DyVals_iteration", data.iteration + 1, 1, md.num_of_edges,"double_00");
            CHECK(compare_to_bin_file< double >(data.d_vals_y, dir, scene, file.c_str(), md.num_of_edges, 1, compare_same_vectors));

            file = ITERATION_FILE_NAME("xy_iteration", data.iteration + 1, 2, md.num_of_edges, "double_00");
            CHECK(compare_to_bin_file< algo::double2 >(data.xy, dir, scene, file.c_str(), md.num_of_edges, 1, compare_same_vectors));

            file = ITERATION_FILE_NAME("rc_iteration", data.iteration + 1, 1, md.num_of_edges, "double_00");
            CHECK(compare_to_bin_file< double >(data.rc, dir, scene, file.c_str(), md.num_of_edges, 1, compare_same_vectors));

           /* file = ITERATION_FILE_NAME("xCoeff_P", data.iteration + 1, sizeof(algo::p_matrix) / sizeof(double), md.num_of_edges, "double_00");
            CHECK(compare_to_bin_file< algo::p_matrix>(data.coeffs_p.x_coeffs, dir, scene, file.c_str(), md.num_of_edges, 1, compare_same_vectors, sort_vectors));*/

            /*file = ITERATION_FILE_NAME("xCoeff_Krgb", data.iteration + 1, sizeof(algo::k_matrix) / sizeof(double), md.num_of_edges, "double_00");
            CHECK(compare_to_bin_file< algo::k_matrix>(data.coeffs_k.x_coeffs, dir, scene, file.c_str(), md.num_of_edges, 1, compare_same_vectors, sort_vectors));

            file = ITERATION_FILE_NAME("yCoeff_Krgb", data.iteration + 1, sizeof(algo::k_matrix) / sizeof(double), md.num_of_edges, "double_00");
            CHECK(compare_to_bin_file< algo::k_matrix>(data.coeffs_k.y_coeffs, dir, scene, file.c_str(), md.num_of_edges, 1, compare_same_vectors, sort_vectors));

            file = ITERATION_FILE_NAME("xCoeff_R", data.iteration + 1, sizeof(algo::rotation_in_angles) / sizeof(double), md.num_of_edges, "double_00");
            CHECK(compare_to_bin_file< algo::rotation_in_angles>(data.coeffs_r.x_coeffs, dir, scene, file.c_str(), md.num_of_edges, 1, compare_same_vectors, sort_vectors));*/

            // TODO Avishag
            //file = ITERATION_FILE_NAME("grad_iteration", data.iteration + 1, num_of_calib_elements, 1, "double_00");
            //CHECK(compare_calib_to_bin_file(data.params.calib_gradients, 0, dir, scene, file.c_str(), true));
        };

        REQUIRE( cal.optimize( cb ) == md.iteration_num);  // n_iterations

        auto new_calibration = cal.get_calibration();
        auto cost = cal.get_cost();

        CHECK(compare_calib_to_bin_file(new_calibration, cost, dir, scene, FILE_NAME("new_calib", num_of_calib_elements, 1, "double_00").c_str()));


        //--
        TRACE( "\nChecking output validity:" );
        // Pixel movement is OK, but some sections have negative cost
        CHECK( ! cal.is_valid_results() );
        
        CHECK( cal.calc_correction_in_pixels() == approx(md.correction_in_pixels));

        CHECK( compare_to_bin_file< double >( z_data.cost_diff_per_section, dir, scene, FILE_NAME("costDiffPerSection", 4, 1, "double_00").c_str(), 1, 4, compare_same_vectors ) );
     }
}<|MERGE_RESOLUTION|>--- conflicted
+++ resolved
@@ -39,7 +39,6 @@
     return vec;
 }
 
-<<<<<<< HEAD
 template< typename F, typename D >
 bool is_equal_approximetly(F fx, D dx)
 {
@@ -81,8 +80,6 @@
         f.y == approx(d.y);
 }
 
-=======
->>>>>>> 5d7591d6
 template< typename F, typename D >
 void print( size_t x, F f, D d, bool is_approx = false)
 {
@@ -116,65 +113,20 @@
 template<>
 void print<algo::p_matrix, algo::p_matrix>(size_t x, algo::p_matrix f, algo::p_matrix d, bool is_approx)
 {
-<<<<<<< HEAD
     std::stringstream s;
-=======
-    std::ostringstream s_f;
-    std::ostringstream s_d;
->>>>>>> 5d7591d6
 
     for (auto i = 0; i < 12; i++)
     {
         if (!is_equal_approximetly(f.vals[i], d.vals[i]))
         {
-            s << i<<": "<< std::setprecision(15) << std::fixed << f.vals[i] << " != ";
-            s << std::setprecision(15) << d.vals[i] << "\n";
-        }
-       
-    }
-
-<<<<<<< HEAD
-    AC_LOG(DEBUG, "... " << x<<" " << s.str());
-=======
-    AC_LOG(DEBUG, "... " << std::setprecision(15) << x << ": {matlab}" << s_f.str() << (is_approx ? " !~ " : " != ")
-        << s_d.str() << "{c++}");
-}
-
-template< typename F, typename D >
-bool is_equal_approximetly(F fx, D dx)
-{
-    return fx == approx(dx);
-}
-
-template<>
-bool is_equal_approximetly<algo::k_matrix, algo::k_matrix>(algo::k_matrix fx, algo::k_matrix dx)
-{
-    return fx.fx == approx(dx.fx) && 
-           fx.fy == approx(dx.fy) &&
-           fx.ppx == approx(dx.ppx) &&
-           fx.ppy == approx(dx.ppy);
-}
-
-template<>
-bool is_equal_approximetly<algo::rotation_in_angles, algo::rotation_in_angles>(algo::rotation_in_angles fx, algo::rotation_in_angles dx)
-{
-    return fx.alpha == approx(dx.alpha) &&
-        fx.beta== approx(dx.beta) &&
-        fx.gamma == approx(dx.gamma) ;
-}
-
-template<>
-bool is_equal_approximetly<algo::p_matrix, algo::p_matrix>(algo::p_matrix fx, algo::p_matrix dx)
-{
-    for (auto i = 0; i < 12; i++)
-    {
-        if(fx.vals[i] != approx(dx.vals[i]))
-            return false;
-    }
-    return true;
->>>>>>> 5d7591d6
-}
-
+            s << i << ": " << std::setprecision(15) << std::fixed << ": {matlab}" << f.vals[i] << (is_approx ? " !~ " : " != ");
+            s << std::setprecision(15) << "{c++}" << d.vals[i] << "\n";
+        }
+
+    }
+
+    AC_LOG(DEBUG, "... " << x << " " << s.str());
+}
 
 template< typename F, typename D >
 bool compare_same_vectors( std::vector< F > const & matlab, std::vector< D > const & cpp )
@@ -562,9 +514,10 @@
         // edge distribution
         CHECK( compare_to_bin_file< double >( z_data.sum_weights_per_section, dir, scene, FILE_NAME("depthEdgeWeightDistributionPerSectionDepth", 1, 4,"double_00").c_str(), 4, 1, compare_same_vectors ) );
         
-        CHECK( compare_to_bin_file< byte >( z_data.section_map, dir, scene, FILE_NAME("sectionMapDepth_trans", 1, md.num_of_edges, "uint8_00").c_str(), md.num_of_edges, 1, compare_same_vectors ) );
+        //TODO: Noha 
+        /*CHECK( compare_to_bin_file< byte >( z_data.section_map, dir, scene, FILE_NAME("sectionMapDepth_trans", 1, md.num_of_edges, "uint8_00").c_str(), md.num_of_edges, 1, compare_same_vectors ) );
         CHECK( compare_to_bin_file< byte >( yuy_data.section_map, dir, scene, FILE_NAME("sectionMapRgb_trans", 1, rgb_w*rgb_h, "uint8_00").c_str(), rgb_w*rgb_h, 1, compare_same_vectors ) );
-        CHECK( compare_to_bin_file< double >(yuy_data.sum_weights_per_section, dir, scene, FILE_NAME("edgeWeightDistributionPerSectionRgb", 1, 4, "double_00").c_str(), 4, 1, compare_same_vectors));
+     */   CHECK( compare_to_bin_file< double >(yuy_data.sum_weights_per_section, dir, scene, FILE_NAME("edgeWeightDistributionPerSectionRgb", 1, 4, "double_00").c_str(), 4, 1, compare_same_vectors));
 
         // gradient balanced
         // TODO NOHA

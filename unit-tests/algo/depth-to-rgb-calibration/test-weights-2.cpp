--- conflicted
+++ resolved
@@ -216,11 +216,8 @@
         // movment check
         CHECK(compare_to_bin_file< uint8_t >(yuy_data.prev_logic_edges, dir, "2", "logicEdges_1080x1920_uint8_00", 1080, 1920, compare_same_vectors));
         //CHECK(compare_to_bin_file< double >(yuy_data.dilated_image, dir, "2", "dilatedIm_1080x1920_double_00", 1080, 1920, compare_same_vectors));
-<<<<<<< HEAD
+        //CHECK(compare_to_bin_file< double >(yuy_data.dilated_image, dir, "2", "dilatedIm_1080x1920_double_00", 1080, 1920, compare_same_vectors));
         //CHECK(compare_to_bin_file< double >(yuy_data.gaussian_filtered_image, dir, "2", "diffIm_trans_1920x1080_double_00", 1080, 1920, compare_same_vectors));
-=======
-
->>>>>>> 1a427555
         
         
     }
